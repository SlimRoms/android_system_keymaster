--- conflicted
+++ resolved
@@ -1465,8 +1465,6 @@
 }
 
 TEST_F(EncryptionOperationsTest, EcdsaEncrypt) {
-<<<<<<< HEAD
-=======
     ASSERT_EQ(KM_ERROR_OK,
               GenerateKey(AuthorizationSetBuilder().EcdsaSigningKey(224).Digest(KM_DIGEST_NONE)));
     ASSERT_EQ(KM_ERROR_INCOMPATIBLE_PURPOSE, BeginOperation(KM_PURPOSE_ENCRYPT));
@@ -1483,7 +1481,6 @@
 }
 
 TEST_F(EncryptionOperationsTest, AesEcbRoundTripSuccess) {
->>>>>>> 5a49c59c
     ASSERT_EQ(KM_ERROR_OK,
               GenerateKey(AuthorizationSetBuilder().EcdsaSigningKey(224).Digest(KM_DIGEST_NONE)));
     ASSERT_EQ(KM_ERROR_INCOMPATIBLE_PURPOSE, BeginOperation(KM_PURPOSE_ENCRYPT));
