/*
 * Copyright (C) 2014 The Android Open Source Project
 *
 * Licensed under the Apache License, Version 2.0 (the "License");
 * you may not use this file except in compliance with the License.
 * You may obtain a copy of the License at
 *
 *      http://www.apache.org/licenses/LICENSE-2.0
 *
 * Unless required by applicable law or agreed to in writing, software
 * distributed under the License is distributed on an "AS IS" BASIS,
 * WITHOUT WARRANTIES OR CONDITIONS OF ANY KIND, either express or implied.
 * See the License for the specific language governing permissions and
 * limitations under the License.
 */

#include <fstream>
#include <string>
#include <vector>

#include <openssl/engine.h>

#include <hardware/keymaster0.h>

#include <keymaster/google_keymaster_utils.h>
#include <keymaster/keymaster_tags.h>
#include <keymaster/soft_keymaster_device.h>

#include "google_keymaster_test_utils.h"

using std::ifstream;
using std::istreambuf_iterator;
using std::string;
using std::vector;

template <typename T> std::ostream& operator<<(std::ostream& os, const std::vector<T>& vec) {
    os << "{ ";
    bool first = true;
    for (T t : vec) {
        os << (first ? "" : ", ") << t;
        if (first)
            first = false;
    }
    os << " }";
    return os;
}

namespace keymaster {
namespace test {

StdoutLogger logger;

class KeymasterTest : public Keymaster1Test {
  protected:
    KeymasterTest() {
        SoftKeymasterDevice* device = new SoftKeymasterDevice;
        init(device->keymaster_device());
    }
};

typedef KeymasterTest CheckSupported;
TEST_F(CheckSupported, SupportedAlgorithms) {
    EXPECT_EQ(KM_ERROR_OUTPUT_PARAMETER_NULL,
              device()->get_supported_algorithms(device(), NULL, NULL));

    size_t len;
    keymaster_algorithm_t* algorithms;
    EXPECT_EQ(KM_ERROR_OK, device()->get_supported_algorithms(device(), &algorithms, &len));
    EXPECT_TRUE(ResponseContains(
        {KM_ALGORITHM_RSA, KM_ALGORITHM_EC, KM_ALGORITHM_AES, KM_ALGORITHM_HMAC}, algorithms, len));
    free(algorithms);
}

TEST_F(CheckSupported, SupportedBlockModes) {
    EXPECT_EQ(KM_ERROR_OUTPUT_PARAMETER_NULL,
              device()->get_supported_block_modes(device(), KM_ALGORITHM_RSA, KM_PURPOSE_ENCRYPT,
                                                  NULL, NULL));

    size_t len;
    keymaster_block_mode_t* modes;
    EXPECT_EQ(KM_ERROR_OK, device()->get_supported_block_modes(device(), KM_ALGORITHM_RSA,
                                                               KM_PURPOSE_ENCRYPT, &modes, &len));
    EXPECT_EQ(0U, len);
    free(modes);

    EXPECT_EQ(KM_ERROR_UNSUPPORTED_PURPOSE,
              device()->get_supported_block_modes(device(), KM_ALGORITHM_EC, KM_PURPOSE_ENCRYPT,
                                                  &modes, &len));

    EXPECT_EQ(KM_ERROR_OK, device()->get_supported_block_modes(device(), KM_ALGORITHM_AES,
                                                               KM_PURPOSE_ENCRYPT, &modes, &len));
    EXPECT_TRUE(ResponseContains({KM_MODE_ECB, KM_MODE_CBC, KM_MODE_CTR}, modes, len));
    free(modes);
}

TEST_F(CheckSupported, SupportedPaddingModes) {
    EXPECT_EQ(KM_ERROR_OUTPUT_PARAMETER_NULL,
              device()->get_supported_padding_modes(device(), KM_ALGORITHM_RSA, KM_PURPOSE_ENCRYPT,
                                                    NULL, NULL));

    size_t len;
    keymaster_padding_t* modes;
    EXPECT_EQ(KM_ERROR_OK, device()->get_supported_padding_modes(device(), KM_ALGORITHM_RSA,
                                                                 KM_PURPOSE_SIGN, &modes, &len));
    EXPECT_TRUE(
        ResponseContains({KM_PAD_NONE, KM_PAD_RSA_PKCS1_1_5_SIGN, KM_PAD_RSA_PSS}, modes, len));
    free(modes);

    EXPECT_EQ(KM_ERROR_OK, device()->get_supported_padding_modes(device(), KM_ALGORITHM_RSA,
                                                                 KM_PURPOSE_ENCRYPT, &modes, &len));
    EXPECT_TRUE(ResponseContains({KM_PAD_RSA_OAEP, KM_PAD_RSA_PKCS1_1_5_ENCRYPT}, modes, len));
    free(modes);

    EXPECT_EQ(KM_ERROR_OK, device()->get_supported_padding_modes(device(), KM_ALGORITHM_EC,
                                                                 KM_PURPOSE_SIGN, &modes, &len));
    EXPECT_EQ(0U, len);
    free(modes);

    EXPECT_EQ(KM_ERROR_UNSUPPORTED_PURPOSE,
              device()->get_supported_padding_modes(device(), KM_ALGORITHM_AES, KM_PURPOSE_SIGN,
                                                    &modes, &len));
}

TEST_F(CheckSupported, SupportedDigests) {
    EXPECT_EQ(
        KM_ERROR_OUTPUT_PARAMETER_NULL,
        device()->get_supported_digests(device(), KM_ALGORITHM_RSA, KM_PURPOSE_SIGN, NULL, NULL));

    size_t len;
    keymaster_digest_t* digests;
    EXPECT_EQ(KM_ERROR_OK, device()->get_supported_digests(device(), KM_ALGORITHM_RSA,
                                                           KM_PURPOSE_SIGN, &digests, &len));
    EXPECT_TRUE(ResponseContains({KM_DIGEST_NONE, KM_DIGEST_SHA_2_256}, digests, len));
    free(digests);

    EXPECT_EQ(KM_ERROR_OK, device()->get_supported_digests(device(), KM_ALGORITHM_EC,
                                                           KM_PURPOSE_SIGN, &digests, &len));
    EXPECT_TRUE(ResponseContains(KM_DIGEST_NONE, digests, len));
    free(digests);

    EXPECT_EQ(KM_ERROR_UNSUPPORTED_PURPOSE,
              device()->get_supported_digests(device(), KM_ALGORITHM_AES, KM_PURPOSE_SIGN, &digests,
                                              &len));

    EXPECT_EQ(KM_ERROR_OK, device()->get_supported_digests(device(), KM_ALGORITHM_HMAC,
                                                           KM_PURPOSE_SIGN, &digests, &len));
    EXPECT_TRUE(ResponseContains({KM_DIGEST_SHA_2_224, KM_DIGEST_SHA_2_256, KM_DIGEST_SHA_2_384,
                                  KM_DIGEST_SHA_2_512, KM_DIGEST_SHA1},
                                 digests, len));
    free(digests);
}

TEST_F(CheckSupported, SupportedImportFormats) {
    EXPECT_EQ(KM_ERROR_OUTPUT_PARAMETER_NULL,
              device()->get_supported_import_formats(device(), KM_ALGORITHM_RSA, NULL, NULL));

    size_t len;
    keymaster_key_format_t* formats;
    EXPECT_EQ(KM_ERROR_OK,
              device()->get_supported_import_formats(device(), KM_ALGORITHM_RSA, &formats, &len));
    EXPECT_TRUE(ResponseContains(KM_KEY_FORMAT_PKCS8, formats, len));
    free(formats);

    EXPECT_EQ(KM_ERROR_OK,
              device()->get_supported_import_formats(device(), KM_ALGORITHM_AES, &formats, &len));
    EXPECT_TRUE(ResponseContains(KM_KEY_FORMAT_RAW, formats, len));
    free(formats);

    EXPECT_EQ(KM_ERROR_OK,
              device()->get_supported_import_formats(device(), KM_ALGORITHM_HMAC, &formats, &len));
    EXPECT_TRUE(ResponseContains(KM_KEY_FORMAT_RAW, formats, len));
    free(formats);
}

TEST_F(CheckSupported, SupportedExportFormats) {
    EXPECT_EQ(KM_ERROR_OUTPUT_PARAMETER_NULL,
              device()->get_supported_export_formats(device(), KM_ALGORITHM_RSA, NULL, NULL));

    size_t len;
    keymaster_key_format_t* formats;
    EXPECT_EQ(KM_ERROR_OK,
              device()->get_supported_export_formats(device(), KM_ALGORITHM_RSA, &formats, &len));
    EXPECT_TRUE(ResponseContains(KM_KEY_FORMAT_X509, formats, len));
    free(formats);

    EXPECT_EQ(KM_ERROR_OK,
              device()->get_supported_export_formats(device(), KM_ALGORITHM_EC, &formats, &len));
    EXPECT_TRUE(ResponseContains(KM_KEY_FORMAT_X509, formats, len));
    free(formats);

    EXPECT_EQ(KM_ERROR_OK,
              device()->get_supported_export_formats(device(), KM_ALGORITHM_AES, &formats, &len));
    EXPECT_EQ(0U, len);
    free(formats);

    EXPECT_EQ(KM_ERROR_OK,
              device()->get_supported_export_formats(device(), KM_ALGORITHM_AES, &formats, &len));
    EXPECT_EQ(0U, len);
    free(formats);

    EXPECT_EQ(KM_ERROR_OK,
              device()->get_supported_export_formats(device(), KM_ALGORITHM_HMAC, &formats, &len));
    EXPECT_EQ(0U, len);
    free(formats);
}

class NewKeyGeneration : public KeymasterTest {
  protected:
    void CheckBaseParams() {
        EXPECT_EQ(0U, hw_enforced().size());
        EXPECT_EQ(12U, hw_enforced().SerializedSize());

        AuthorizationSet auths = sw_enforced();
        EXPECT_GT(auths.SerializedSize(), 12U);

        EXPECT_TRUE(contains(auths, TAG_PURPOSE, KM_PURPOSE_SIGN));
        EXPECT_TRUE(contains(auths, TAG_PURPOSE, KM_PURPOSE_VERIFY));
        EXPECT_TRUE(contains(auths, TAG_USER_ID, 7));
        EXPECT_TRUE(contains(auths, TAG_USER_AUTH_TYPE, HW_AUTH_PASSWORD));
        EXPECT_TRUE(contains(auths, TAG_AUTH_TIMEOUT, 300));

        // Verify that App ID, App data and ROT are NOT included.
        EXPECT_FALSE(contains(auths, TAG_ROOT_OF_TRUST));
        EXPECT_FALSE(contains(auths, TAG_APPLICATION_ID));
        EXPECT_FALSE(contains(auths, TAG_APPLICATION_DATA));

        // Just for giggles, check that some unexpected tags/values are NOT present.
        EXPECT_FALSE(contains(auths, TAG_PURPOSE, KM_PURPOSE_ENCRYPT));
        EXPECT_FALSE(contains(auths, TAG_PURPOSE, KM_PURPOSE_DECRYPT));
        EXPECT_FALSE(contains(auths, TAG_AUTH_TIMEOUT, 301));

        // Now check that unspecified, defaulted tags are correct.
        EXPECT_TRUE(contains(auths, TAG_ORIGIN, KM_ORIGIN_GENERATED));
        EXPECT_TRUE(contains(auths, KM_TAG_CREATION_DATETIME));
    }
};

TEST_F(NewKeyGeneration, Rsa) {
    ASSERT_EQ(KM_ERROR_OK, GenerateKey(AuthorizationSetBuilder()
                                           .RsaSigningKey(256, 3)
                                           .Digest(KM_DIGEST_NONE)
                                           .Padding(KM_PAD_NONE)));
    CheckBaseParams();

    // Check specified tags are all present in auths
    AuthorizationSet auths(sw_enforced());
    EXPECT_TRUE(contains(auths, TAG_ALGORITHM, KM_ALGORITHM_RSA));
    EXPECT_TRUE(contains(auths, TAG_KEY_SIZE, 256));
    EXPECT_TRUE(contains(auths, TAG_RSA_PUBLIC_EXPONENT, 3));
}

TEST_F(NewKeyGeneration, RsaDefaultSize) {
    ASSERT_EQ(KM_ERROR_UNSUPPORTED_KEY_SIZE,
              GenerateKey(AuthorizationSetBuilder()
                              .Authorization(TAG_ALGORITHM, KM_ALGORITHM_RSA)
                              .Authorization(TAG_RSA_PUBLIC_EXPONENT, 3)
                              .SigningKey()));
}

TEST_F(NewKeyGeneration, Ecdsa) {
    ASSERT_EQ(KM_ERROR_OK,
              GenerateKey(AuthorizationSetBuilder().EcdsaSigningKey(224).Digest(KM_DIGEST_NONE)));
    CheckBaseParams();

    // Check specified tags are all present in unenforced characteristics
    EXPECT_TRUE(contains(sw_enforced(), TAG_ALGORITHM, KM_ALGORITHM_EC));
    EXPECT_TRUE(contains(sw_enforced(), TAG_KEY_SIZE, 224));
}

TEST_F(NewKeyGeneration, EcdsaDefaultSize) {
    ASSERT_EQ(KM_ERROR_OK,
              GenerateKey(AuthorizationSetBuilder().EcdsaSigningKey(224).Digest(KM_DIGEST_NONE)));
    CheckBaseParams();

    // Check specified tags are all present in unenforced characteristics
    EXPECT_TRUE(contains(sw_enforced(), TAG_ALGORITHM, KM_ALGORITHM_EC));

    // Now check that unspecified, defaulted tags are correct.
    EXPECT_TRUE(contains(sw_enforced(), TAG_KEY_SIZE, 224));
}

TEST_F(NewKeyGeneration, EcdsaInvalidSize) {
    ASSERT_EQ(KM_ERROR_UNSUPPORTED_KEY_SIZE,
              GenerateKey(AuthorizationSetBuilder().EcdsaSigningKey(190).Digest(KM_DIGEST_NONE)));
}

TEST_F(NewKeyGeneration, EcdsaAllValidSizes) {
    size_t valid_sizes[] = {224, 256, 384, 521};
    for (size_t size : valid_sizes) {
        EXPECT_EQ(KM_ERROR_OK, GenerateKey(AuthorizationSetBuilder().EcdsaSigningKey(size).Digest(
                                   KM_DIGEST_NONE)))
            << "Failed to generate size: " << size;
    }
}

TEST_F(NewKeyGeneration, HmacSha256) {
    ASSERT_EQ(KM_ERROR_OK,
              GenerateKey(AuthorizationSetBuilder().HmacKey(128).Digest(KM_DIGEST_SHA_2_256)));
}

typedef KeymasterTest GetKeyCharacteristics;
TEST_F(GetKeyCharacteristics, SimpleRsa) {
    ASSERT_EQ(KM_ERROR_OK, GenerateKey(AuthorizationSetBuilder()
                                           .RsaSigningKey(256, 3)
                                           .Digest(KM_DIGEST_NONE)
                                           .Padding(KM_PAD_NONE)));
    AuthorizationSet original(sw_enforced());

    ASSERT_EQ(KM_ERROR_OK, GetCharacteristics());
    EXPECT_EQ(original, sw_enforced());
}

typedef KeymasterTest SigningOperationsTest;
TEST_F(SigningOperationsTest, RsaSuccess) {
    ASSERT_EQ(KM_ERROR_OK, GenerateKey(AuthorizationSetBuilder()
                                           .RsaSigningKey(256, 3)
                                           .Digest(KM_DIGEST_NONE)
                                           .Padding(KM_PAD_NONE)));
    string message = "12345678901234567890123456789012";
    string signature;
<<<<<<< HEAD
    SignMessage(message, &signature, KM_DIGEST_NONE, KM_PAD_NONE);
=======
    SignMessage(message, &signature, KM_DIGEST_NONE);
>>>>>>> 007aa832
}

TEST_F(SigningOperationsTest, RsaSha256DigestSuccess) {
    ASSERT_EQ(KM_ERROR_OK, GenerateKey(AuthorizationSetBuilder()
                                           .RsaSigningKey(384, 3)
                                           .Digest(KM_DIGEST_SHA_2_256)
                                           .Padding(KM_PAD_RSA_PSS)));
    string message(1024, 'a');
    string signature;
<<<<<<< HEAD
    SignMessage(message, &signature, KM_DIGEST_SHA_2_256, KM_PAD_RSA_PSS);
=======
    SignMessage(message, &signature, KM_DIGEST_SHA_2_256);
>>>>>>> 007aa832
}

TEST_F(SigningOperationsTest, RsaPssSha256Success) {
    ASSERT_EQ(KM_ERROR_OK, GenerateKey(AuthorizationSetBuilder()
                                           .RsaSigningKey(512, 3)
                                           .Digest(KM_DIGEST_SHA_2_256)
                                           .Padding(KM_PAD_RSA_PSS)));
    // Use large message, which won't work without digesting.
    string message(1024, 'a');
    string signature;
<<<<<<< HEAD
    SignMessage(message, &signature, KM_DIGEST_SHA_2_256, KM_PAD_RSA_PSS);
=======
    SignMessage(message, &signature, KM_DIGEST_SHA_2_256);
>>>>>>> 007aa832
}

TEST_F(SigningOperationsTest, RsaPkcs1Sha256Success) {
    ASSERT_EQ(KM_ERROR_OK, GenerateKey(AuthorizationSetBuilder()
                                           .RsaSigningKey(512, 3)
                                           .Digest(KM_DIGEST_SHA_2_256)
                                           .Padding(KM_PAD_RSA_PKCS1_1_5_SIGN)));
    string message(1024, 'a');
    string signature;
<<<<<<< HEAD
    SignMessage(message, &signature, KM_DIGEST_SHA_2_256, KM_PAD_RSA_PKCS1_1_5_SIGN);
=======
    SignMessage(message, &signature, KM_DIGEST_SHA_2_256);
>>>>>>> 007aa832
}

TEST_F(SigningOperationsTest, RsaPssSha256TooSmallKey) {
    // Key must be at least 10 bytes larger than hash, to provide minimal random salt, so verify
    // that 9 bytes larger than hash won't work.
    ASSERT_EQ(KM_ERROR_OK, GenerateKey(AuthorizationSetBuilder()
                                           .RsaSigningKey(256 + 9 * 8, 3)
                                           .Digest(KM_DIGEST_SHA_2_256)
                                           .Padding(KM_PAD_RSA_PSS)));
    string message(1024, 'a');
    string signature;

    AuthorizationSet begin_params(client_params());
    begin_params.push_back(TAG_DIGEST, KM_DIGEST_SHA_2_256);
<<<<<<< HEAD
    begin_params.push_back(TAG_PADDING, KM_PAD_RSA_PSS);
=======
>>>>>>> 007aa832
    EXPECT_EQ(KM_ERROR_OK, BeginOperation(KM_PURPOSE_SIGN, begin_params));

    string result;
    size_t input_consumed;
    EXPECT_EQ(KM_ERROR_OK, UpdateOperation(message, &result, &input_consumed));
    EXPECT_EQ(message.size(), input_consumed);
    EXPECT_EQ(KM_ERROR_INCOMPATIBLE_DIGEST, FinishOperation(signature, &result));
}

TEST_F(SigningOperationsTest, RsaAbort) {
    ASSERT_EQ(KM_ERROR_OK, GenerateKey(AuthorizationSetBuilder()
                                           .RsaSigningKey(256, 3)
                                           .Digest(KM_DIGEST_NONE)
                                           .Padding(KM_PAD_NONE)));
    AuthorizationSet begin_params(client_params());
    begin_params.push_back(TAG_DIGEST, KM_DIGEST_NONE);
<<<<<<< HEAD
    begin_params.push_back(TAG_PADDING, KM_PAD_NONE);
=======
>>>>>>> 007aa832
    ASSERT_EQ(KM_ERROR_OK, BeginOperation(KM_PURPOSE_SIGN, begin_params));
    EXPECT_EQ(KM_ERROR_OK, AbortOperation());
    // Another abort should fail
    EXPECT_EQ(KM_ERROR_INVALID_OPERATION_HANDLE, AbortOperation());
}

TEST_F(SigningOperationsTest, RsaUnsupportedDigest) {
    GenerateKey(AuthorizationSetBuilder()
                    .RsaSigningKey(256, 3)
                    .Digest(KM_DIGEST_MD5)
                    .Padding(KM_PAD_RSA_PSS /* supported padding */));
    ASSERT_EQ(KM_ERROR_UNSUPPORTED_DIGEST, BeginOperation(KM_PURPOSE_SIGN));
}

TEST_F(SigningOperationsTest, RsaUnsupportedPadding) {
    GenerateKey(AuthorizationSetBuilder()
                    .RsaSigningKey(256, 3)
                    .Digest(KM_DIGEST_SHA_2_256 /* supported digest */)
                    .Padding(KM_PAD_PKCS7));
    AuthorizationSet begin_params(client_params());
    begin_params.push_back(TAG_DIGEST, KM_DIGEST_SHA_2_256);
    ASSERT_EQ(KM_ERROR_UNSUPPORTED_PADDING_MODE, BeginOperation(KM_PURPOSE_SIGN, begin_params));
}

TEST_F(SigningOperationsTest, RsaNoDigest) {
    // Digest must be specified.
    ASSERT_EQ(KM_ERROR_OK, GenerateKey(AuthorizationSetBuilder().RsaKey(256, 3).SigningKey()));
    ASSERT_EQ(KM_ERROR_UNSUPPORTED_DIGEST, BeginOperation(KM_PURPOSE_SIGN));
    // PSS requires a digest.
    GenerateKey(AuthorizationSetBuilder()
                    .RsaSigningKey(256, 3)
                    .Digest(KM_DIGEST_NONE)
                    .Padding(KM_PAD_RSA_PSS));
    AuthorizationSet begin_params(client_params());
    begin_params.push_back(TAG_DIGEST, KM_DIGEST_NONE);
<<<<<<< HEAD
    begin_params.push_back(TAG_PADDING, KM_PAD_RSA_PSS);
=======
>>>>>>> 007aa832
    ASSERT_EQ(KM_ERROR_INCOMPATIBLE_DIGEST, BeginOperation(KM_PURPOSE_SIGN, begin_params));
}

TEST_F(SigningOperationsTest, RsaNoPadding) {
    // Padding must be specified
    ASSERT_EQ(KM_ERROR_OK, GenerateKey(AuthorizationSetBuilder().RsaKey(256, 3).SigningKey().Digest(
                               KM_DIGEST_NONE)));
    AuthorizationSet begin_params(client_params());
    begin_params.push_back(TAG_DIGEST, KM_DIGEST_NONE);
    ASSERT_EQ(KM_ERROR_UNSUPPORTED_PADDING_MODE, BeginOperation(KM_PURPOSE_SIGN, begin_params));
<<<<<<< HEAD
}

TEST_F(SigningOperationsTest, RsaTooShortMessage) {
    ASSERT_EQ(KM_ERROR_OK, GenerateKey(AuthorizationSetBuilder()
                                           .RsaSigningKey(256, 3)
                                           .Digest(KM_DIGEST_NONE)
                                           .Padding(KM_PAD_NONE)));
    AuthorizationSet begin_params(client_params());
    begin_params.push_back(TAG_DIGEST, KM_DIGEST_NONE);
    begin_params.push_back(TAG_PADDING, KM_PAD_NONE);
    ASSERT_EQ(KM_ERROR_OK, BeginOperation(KM_PURPOSE_SIGN, begin_params));

    string message = "1234567890123456789012345678901";
    string result;
    size_t input_consumed;
    ASSERT_EQ(KM_ERROR_OK, UpdateOperation(message, &result, &input_consumed));
    EXPECT_EQ(0U, result.size());
    EXPECT_EQ(31U, input_consumed);

    string signature;
    ASSERT_EQ(KM_ERROR_UNKNOWN_ERROR, FinishOperation(&signature));
    EXPECT_EQ(0U, signature.length());
}

TEST_F(SigningOperationsTest, RsaSignWithEncryptionKey) {
    ASSERT_EQ(KM_ERROR_OK, GenerateKey(AuthorizationSetBuilder()
                                           .RsaEncryptionKey(256, 3)
                                           .Digest(KM_DIGEST_NONE)
                                           .Padding(KM_PAD_NONE)));
    ASSERT_EQ(KM_ERROR_INCOMPATIBLE_PURPOSE, BeginOperation(KM_PURPOSE_SIGN));
    ASSERT_EQ(KM_ERROR_INCOMPATIBLE_PURPOSE, BeginOperation(KM_PURPOSE_VERIFY));
}

TEST_F(SigningOperationsTest, EcdsaSuccess) {
    ASSERT_EQ(KM_ERROR_OK,
              GenerateKey(AuthorizationSetBuilder().EcdsaSigningKey(224).Digest(KM_DIGEST_NONE)));
    string message = "123456789012345678901234567890123456789012345678";
    string signature;
    SignMessage(message, &signature, KM_DIGEST_NONE);
}

TEST_F(SigningOperationsTest, AesEcbSign) {
    ASSERT_EQ(KM_ERROR_OK,
              GenerateKey(AuthorizationSetBuilder().AesEncryptionKey(128).Authorization(
                  TAG_BLOCK_MODE, KM_MODE_ECB)));
    ASSERT_EQ(KM_ERROR_INCOMPATIBLE_PURPOSE, BeginOperation(KM_PURPOSE_SIGN));
    ASSERT_EQ(KM_ERROR_INCOMPATIBLE_PURPOSE, BeginOperation(KM_PURPOSE_VERIFY));
=======
>>>>>>> 007aa832
}

TEST_F(SigningOperationsTest, RsaTooShortMessage) {
    ASSERT_EQ(KM_ERROR_OK, GenerateKey(AuthorizationSetBuilder()
                                           .RsaSigningKey(256, 3)
                                           .Digest(KM_DIGEST_NONE)
                                           .Padding(KM_PAD_NONE)));
    AuthorizationSet begin_params(client_params());
    begin_params.push_back(TAG_DIGEST, KM_DIGEST_NONE);
    ASSERT_EQ(KM_ERROR_OK, BeginOperation(KM_PURPOSE_SIGN, begin_params));

    string message = "1234567890123456789012345678901";
    string result;
    size_t input_consumed;
    ASSERT_EQ(KM_ERROR_OK, UpdateOperation(message, &result, &input_consumed));
    EXPECT_EQ(0U, result.size());
    EXPECT_EQ(31U, input_consumed);

    string signature;
    ASSERT_EQ(KM_ERROR_UNKNOWN_ERROR, FinishOperation(&signature));
    EXPECT_EQ(0U, signature.length());
}

TEST_F(SigningOperationsTest, RsaSignWithEncryptionKey) {
    ASSERT_EQ(KM_ERROR_OK, GenerateKey(AuthorizationSetBuilder()
                                           .RsaEncryptionKey(256, 3)
                                           .Digest(KM_DIGEST_NONE)
                                           .Padding(KM_PAD_NONE)));
    ASSERT_EQ(KM_ERROR_INCOMPATIBLE_PURPOSE, BeginOperation(KM_PURPOSE_SIGN));
    ASSERT_EQ(KM_ERROR_INCOMPATIBLE_PURPOSE, BeginOperation(KM_PURPOSE_VERIFY));
}

TEST_F(SigningOperationsTest, EcdsaSuccess) {
    ASSERT_EQ(KM_ERROR_OK,
              GenerateKey(AuthorizationSetBuilder().EcdsaSigningKey(224).Digest(KM_DIGEST_NONE)));
    string message = "123456789012345678901234567890123456789012345678";
    string signature;
    SignMessage(message, &signature, KM_DIGEST_NONE);
}

TEST_F(SigningOperationsTest, AesEcbSign) {
    ASSERT_EQ(KM_ERROR_OK,
              GenerateKey(AuthorizationSetBuilder().AesEncryptionKey(128).Authorization(
                  TAG_BLOCK_MODE, KM_MODE_ECB)));
    ASSERT_EQ(KM_ERROR_INCOMPATIBLE_PURPOSE, BeginOperation(KM_PURPOSE_SIGN));
    ASSERT_EQ(KM_ERROR_INCOMPATIBLE_PURPOSE, BeginOperation(KM_PURPOSE_VERIFY));
}

TEST_F(SigningOperationsTest, HmacSha1Success) {
    GenerateKey(AuthorizationSetBuilder().HmacKey(128).Digest(KM_DIGEST_SHA1));
    string message = "12345678901234567890123456789012";
    string signature;
    MacMessage(message, &signature, KM_DIGEST_SHA1, 160);
    ASSERT_EQ(20U, signature.size());
}

TEST_F(SigningOperationsTest, HmacSha224Success) {
    ASSERT_EQ(KM_ERROR_OK,
              GenerateKey(AuthorizationSetBuilder().HmacKey(128).Digest(KM_DIGEST_SHA_2_224)));
    string message = "12345678901234567890123456789012";
    string signature;
    MacMessage(message, &signature, KM_DIGEST_SHA_2_224, 224);
    ASSERT_EQ(28U, signature.size());
}

TEST_F(SigningOperationsTest, HmacSha256Success) {
    ASSERT_EQ(KM_ERROR_OK,
              GenerateKey(AuthorizationSetBuilder().HmacKey(128).Digest(KM_DIGEST_SHA_2_256)));
    string message = "12345678901234567890123456789012";
    string signature;
    MacMessage(message, &signature, KM_DIGEST_SHA_2_256, 256);
    ASSERT_EQ(32U, signature.size());
}

TEST_F(SigningOperationsTest, HmacSha384Success) {
    ASSERT_EQ(KM_ERROR_OK,
              GenerateKey(AuthorizationSetBuilder().HmacKey(128).Digest(KM_DIGEST_SHA_2_384)));

    string message = "12345678901234567890123456789012";
    string signature;
    MacMessage(message, &signature, KM_DIGEST_SHA_2_384, 384);
    ASSERT_EQ(48U, signature.size());
}

TEST_F(SigningOperationsTest, HmacSha512Success) {
    ASSERT_EQ(KM_ERROR_OK,
              GenerateKey(AuthorizationSetBuilder().HmacKey(128).Digest(KM_DIGEST_SHA_2_512)));
    string message = "12345678901234567890123456789012";
    string signature;
    MacMessage(message, &signature, KM_DIGEST_SHA_2_512, 512);
    ASSERT_EQ(64U, signature.size());
}

TEST_F(SigningOperationsTest, HmacLengthInKey) {
    // TODO(swillden): unified API should generate an error on key generation.
    ASSERT_EQ(KM_ERROR_OK, GenerateKey(AuthorizationSetBuilder()
                                           .HmacKey(128)
                                           .Digest(KM_DIGEST_SHA_2_256)
                                           .Authorization(TAG_MAC_LENGTH, 20)));
    string message = "12345678901234567890123456789012";
    string signature;
    MacMessage(message, &signature, KM_DIGEST_SHA_2_256, 240);
    // Size in key was ignored.
    ASSERT_EQ(30U, signature.size());
}

TEST_F(SigningOperationsTest, HmacRfc4231TestCase1) {
    uint8_t key_data[] = {
        0x0b, 0x0b, 0x0b, 0x0b, 0x0b, 0x0b, 0x0b, 0x0b, 0x0b, 0x0b,
        0x0b, 0x0b, 0x0b, 0x0b, 0x0b, 0x0b, 0x0b, 0x0b, 0x0b, 0x0b,
    };
    string message = "Hi There";
    uint8_t sha_224_expected[] = {
        0x89, 0x6f, 0xb1, 0x12, 0x8a, 0xbb, 0xdf, 0x19, 0x68, 0x32, 0x10, 0x7c, 0xd4, 0x9d,
        0xf3, 0x3f, 0x47, 0xb4, 0xb1, 0x16, 0x99, 0x12, 0xba, 0x4f, 0x53, 0x68, 0x4b, 0x22,
    };
    uint8_t sha_256_expected[] = {
        0xb0, 0x34, 0x4c, 0x61, 0xd8, 0xdb, 0x38, 0x53, 0x5c, 0xa8, 0xaf,
        0xce, 0xaf, 0x0b, 0xf1, 0x2b, 0x88, 0x1d, 0xc2, 0x00, 0xc9, 0x83,
        0x3d, 0xa7, 0x26, 0xe9, 0x37, 0x6c, 0x2e, 0x32, 0xcf, 0xf7,
    };
    uint8_t sha_384_expected[] = {
        0xaf, 0xd0, 0x39, 0x44, 0xd8, 0x48, 0x95, 0x62, 0x6b, 0x08, 0x25, 0xf4,
        0xab, 0x46, 0x90, 0x7f, 0x15, 0xf9, 0xda, 0xdb, 0xe4, 0x10, 0x1e, 0xc6,
        0x82, 0xaa, 0x03, 0x4c, 0x7c, 0xeb, 0xc5, 0x9c, 0xfa, 0xea, 0x9e, 0xa9,
        0x07, 0x6e, 0xde, 0x7f, 0x4a, 0xf1, 0x52, 0xe8, 0xb2, 0xfa, 0x9c, 0xb6,
    };
    uint8_t sha_512_expected[] = {
        0x87, 0xaa, 0x7c, 0xde, 0xa5, 0xef, 0x61, 0x9d, 0x4f, 0xf0, 0xb4, 0x24, 0x1a,
        0x1d, 0x6c, 0xb0, 0x23, 0x79, 0xf4, 0xe2, 0xce, 0x4e, 0xc2, 0x78, 0x7a, 0xd0,
        0xb3, 0x05, 0x45, 0xe1, 0x7c, 0xde, 0xda, 0xa8, 0x33, 0xb7, 0xd6, 0xb8, 0xa7,
        0x02, 0x03, 0x8b, 0x27, 0x4e, 0xae, 0xa3, 0xf4, 0xe4, 0xbe, 0x9d, 0x91, 0x4e,
        0xeb, 0x61, 0xf1, 0x70, 0x2e, 0x69, 0x6c, 0x20, 0x3a, 0x12, 0x68, 0x54,
    };

    string key = make_string(key_data);

    CheckHmacTestVector(key, message, KM_DIGEST_SHA_2_224, make_string(sha_224_expected));
    CheckHmacTestVector(key, message, KM_DIGEST_SHA_2_256, make_string(sha_256_expected));
    CheckHmacTestVector(key, message, KM_DIGEST_SHA_2_384, make_string(sha_384_expected));
    CheckHmacTestVector(key, message, KM_DIGEST_SHA_2_512, make_string(sha_512_expected));
}

TEST_F(SigningOperationsTest, HmacRfc4231TestCase2) {
    string key = "Jefe";
    string message = "what do ya want for nothing?";
    uint8_t sha_224_expected[] = {
        0xa3, 0x0e, 0x01, 0x09, 0x8b, 0xc6, 0xdb, 0xbf, 0x45, 0x69, 0x0f, 0x3a, 0x7e, 0x9e,
        0x6d, 0x0f, 0x8b, 0xbe, 0xa2, 0xa3, 0x9e, 0x61, 0x48, 0x00, 0x8f, 0xd0, 0x5e, 0x44,
    };
    uint8_t sha_256_expected[] = {
        0x5b, 0xdc, 0xc1, 0x46, 0xbf, 0x60, 0x75, 0x4e, 0x6a, 0x04, 0x24,
        0x26, 0x08, 0x95, 0x75, 0xc7, 0x5a, 0x00, 0x3f, 0x08, 0x9d, 0x27,
        0x39, 0x83, 0x9d, 0xec, 0x58, 0xb9, 0x64, 0xec, 0x38, 0x43,
    };
    uint8_t sha_384_expected[] = {
        0xaf, 0x45, 0xd2, 0xe3, 0x76, 0x48, 0x40, 0x31, 0x61, 0x7f, 0x78, 0xd2,
        0xb5, 0x8a, 0x6b, 0x1b, 0x9c, 0x7e, 0xf4, 0x64, 0xf5, 0xa0, 0x1b, 0x47,
        0xe4, 0x2e, 0xc3, 0x73, 0x63, 0x22, 0x44, 0x5e, 0x8e, 0x22, 0x40, 0xca,
        0x5e, 0x69, 0xe2, 0xc7, 0x8b, 0x32, 0x39, 0xec, 0xfa, 0xb2, 0x16, 0x49,
    };
    uint8_t sha_512_expected[] = {
        0x16, 0x4b, 0x7a, 0x7b, 0xfc, 0xf8, 0x19, 0xe2, 0xe3, 0x95, 0xfb, 0xe7, 0x3b,
        0x56, 0xe0, 0xa3, 0x87, 0xbd, 0x64, 0x22, 0x2e, 0x83, 0x1f, 0xd6, 0x10, 0x27,
        0x0c, 0xd7, 0xea, 0x25, 0x05, 0x54, 0x97, 0x58, 0xbf, 0x75, 0xc0, 0x5a, 0x99,
        0x4a, 0x6d, 0x03, 0x4f, 0x65, 0xf8, 0xf0, 0xe6, 0xfd, 0xca, 0xea, 0xb1, 0xa3,
        0x4d, 0x4a, 0x6b, 0x4b, 0x63, 0x6e, 0x07, 0x0a, 0x38, 0xbc, 0xe7, 0x37,
    };

    CheckHmacTestVector(key, message, KM_DIGEST_SHA_2_224, make_string(sha_224_expected));
    CheckHmacTestVector(key, message, KM_DIGEST_SHA_2_256, make_string(sha_256_expected));
    CheckHmacTestVector(key, message, KM_DIGEST_SHA_2_384, make_string(sha_384_expected));
    CheckHmacTestVector(key, message, KM_DIGEST_SHA_2_512, make_string(sha_512_expected));
}

TEST_F(SigningOperationsTest, HmacRfc4231TestCase3) {
    string key(20, 0xaa);
    string message(50, 0xdd);
    uint8_t sha_224_expected[] = {
        0x7f, 0xb3, 0xcb, 0x35, 0x88, 0xc6, 0xc1, 0xf6, 0xff, 0xa9, 0x69, 0x4d, 0x7d, 0x6a,
        0xd2, 0x64, 0x93, 0x65, 0xb0, 0xc1, 0xf6, 0x5d, 0x69, 0xd1, 0xec, 0x83, 0x33, 0xea,
    };
    uint8_t sha_256_expected[] = {
        0x77, 0x3e, 0xa9, 0x1e, 0x36, 0x80, 0x0e, 0x46, 0x85, 0x4d, 0xb8,
        0xeb, 0xd0, 0x91, 0x81, 0xa7, 0x29, 0x59, 0x09, 0x8b, 0x3e, 0xf8,
        0xc1, 0x22, 0xd9, 0x63, 0x55, 0x14, 0xce, 0xd5, 0x65, 0xfe,
    };
    uint8_t sha_384_expected[] = {
        0x88, 0x06, 0x26, 0x08, 0xd3, 0xe6, 0xad, 0x8a, 0x0a, 0xa2, 0xac, 0xe0,
        0x14, 0xc8, 0xa8, 0x6f, 0x0a, 0xa6, 0x35, 0xd9, 0x47, 0xac, 0x9f, 0xeb,
        0xe8, 0x3e, 0xf4, 0xe5, 0x59, 0x66, 0x14, 0x4b, 0x2a, 0x5a, 0xb3, 0x9d,
        0xc1, 0x38, 0x14, 0xb9, 0x4e, 0x3a, 0xb6, 0xe1, 0x01, 0xa3, 0x4f, 0x27,
    };
    uint8_t sha_512_expected[] = {
        0xfa, 0x73, 0xb0, 0x08, 0x9d, 0x56, 0xa2, 0x84, 0xef, 0xb0, 0xf0, 0x75, 0x6c,
        0x89, 0x0b, 0xe9, 0xb1, 0xb5, 0xdb, 0xdd, 0x8e, 0xe8, 0x1a, 0x36, 0x55, 0xf8,
        0x3e, 0x33, 0xb2, 0x27, 0x9d, 0x39, 0xbf, 0x3e, 0x84, 0x82, 0x79, 0xa7, 0x22,
        0xc8, 0x06, 0xb4, 0x85, 0xa4, 0x7e, 0x67, 0xc8, 0x07, 0xb9, 0x46, 0xa3, 0x37,
        0xbe, 0xe8, 0x94, 0x26, 0x74, 0x27, 0x88, 0x59, 0xe1, 0x32, 0x92, 0xfb,
    };

    CheckHmacTestVector(key, message, KM_DIGEST_SHA_2_224, make_string(sha_224_expected));
    CheckHmacTestVector(key, message, KM_DIGEST_SHA_2_256, make_string(sha_256_expected));
    CheckHmacTestVector(key, message, KM_DIGEST_SHA_2_384, make_string(sha_384_expected));
    CheckHmacTestVector(key, message, KM_DIGEST_SHA_2_512, make_string(sha_512_expected));
}

TEST_F(SigningOperationsTest, HmacRfc4231TestCase4) {
    uint8_t key_data[25] = {
        0x01, 0x02, 0x03, 0x04, 0x05, 0x06, 0x07, 0x08, 0x09, 0x0a, 0x0b, 0x0c, 0x0d,
        0x0e, 0x0f, 0x10, 0x11, 0x12, 0x13, 0x14, 0x15, 0x16, 0x17, 0x18, 0x19,
    };
    string key = make_string(key_data);
    string message(50, 0xcd);
    uint8_t sha_224_expected[] = {
        0x6c, 0x11, 0x50, 0x68, 0x74, 0x01, 0x3c, 0xac, 0x6a, 0x2a, 0xbc, 0x1b, 0xb3, 0x82,
        0x62, 0x7c, 0xec, 0x6a, 0x90, 0xd8, 0x6e, 0xfc, 0x01, 0x2d, 0xe7, 0xaf, 0xec, 0x5a,
    };
    uint8_t sha_256_expected[] = {
        0x82, 0x55, 0x8a, 0x38, 0x9a, 0x44, 0x3c, 0x0e, 0xa4, 0xcc, 0x81,
        0x98, 0x99, 0xf2, 0x08, 0x3a, 0x85, 0xf0, 0xfa, 0xa3, 0xe5, 0x78,
        0xf8, 0x07, 0x7a, 0x2e, 0x3f, 0xf4, 0x67, 0x29, 0x66, 0x5b,
    };
    uint8_t sha_384_expected[] = {
        0x3e, 0x8a, 0x69, 0xb7, 0x78, 0x3c, 0x25, 0x85, 0x19, 0x33, 0xab, 0x62,
        0x90, 0xaf, 0x6c, 0xa7, 0x7a, 0x99, 0x81, 0x48, 0x08, 0x50, 0x00, 0x9c,
        0xc5, 0x57, 0x7c, 0x6e, 0x1f, 0x57, 0x3b, 0x4e, 0x68, 0x01, 0xdd, 0x23,
        0xc4, 0xa7, 0xd6, 0x79, 0xcc, 0xf8, 0xa3, 0x86, 0xc6, 0x74, 0xcf, 0xfb,
    };
    uint8_t sha_512_expected[] = {
        0xb0, 0xba, 0x46, 0x56, 0x37, 0x45, 0x8c, 0x69, 0x90, 0xe5, 0xa8, 0xc5, 0xf6,
        0x1d, 0x4a, 0xf7, 0xe5, 0x76, 0xd9, 0x7f, 0xf9, 0x4b, 0x87, 0x2d, 0xe7, 0x6f,
        0x80, 0x50, 0x36, 0x1e, 0xe3, 0xdb, 0xa9, 0x1c, 0xa5, 0xc1, 0x1a, 0xa2, 0x5e,
        0xb4, 0xd6, 0x79, 0x27, 0x5c, 0xc5, 0x78, 0x80, 0x63, 0xa5, 0xf1, 0x97, 0x41,
        0x12, 0x0c, 0x4f, 0x2d, 0xe2, 0xad, 0xeb, 0xeb, 0x10, 0xa2, 0x98, 0xdd,
    };

    CheckHmacTestVector(key, message, KM_DIGEST_SHA_2_224, make_string(sha_224_expected));
    CheckHmacTestVector(key, message, KM_DIGEST_SHA_2_256, make_string(sha_256_expected));
    CheckHmacTestVector(key, message, KM_DIGEST_SHA_2_384, make_string(sha_384_expected));
    CheckHmacTestVector(key, message, KM_DIGEST_SHA_2_512, make_string(sha_512_expected));
}

TEST_F(SigningOperationsTest, HmacRfc4231TestCase5) {
    string key(20, 0x0c);
    string message = "Test With Truncation";

    uint8_t sha_224_expected[] = {
        0x0e, 0x2a, 0xea, 0x68, 0xa9, 0x0c, 0x8d, 0x37,
        0xc9, 0x88, 0xbc, 0xdb, 0x9f, 0xca, 0x6f, 0xa8,
    };
    uint8_t sha_256_expected[] = {
        0xa3, 0xb6, 0x16, 0x74, 0x73, 0x10, 0x0e, 0xe0,
        0x6e, 0x0c, 0x79, 0x6c, 0x29, 0x55, 0x55, 0x2b,
    };
    uint8_t sha_384_expected[] = {
        0x3a, 0xbf, 0x34, 0xc3, 0x50, 0x3b, 0x2a, 0x23,
        0xa4, 0x6e, 0xfc, 0x61, 0x9b, 0xae, 0xf8, 0x97,
    };
    uint8_t sha_512_expected[] = {
        0x41, 0x5f, 0xad, 0x62, 0x71, 0x58, 0x0a, 0x53,
        0x1d, 0x41, 0x79, 0xbc, 0x89, 0x1d, 0x87, 0xa6,
    };

    CheckHmacTestVector(key, message, KM_DIGEST_SHA_2_224, make_string(sha_224_expected));
    CheckHmacTestVector(key, message, KM_DIGEST_SHA_2_256, make_string(sha_256_expected));
    CheckHmacTestVector(key, message, KM_DIGEST_SHA_2_384, make_string(sha_384_expected));
    CheckHmacTestVector(key, message, KM_DIGEST_SHA_2_512, make_string(sha_512_expected));
}

TEST_F(SigningOperationsTest, HmacRfc4231TestCase6) {
    string key(131, 0xaa);
    string message = "Test Using Larger Than Block-Size Key - Hash Key First";

    uint8_t sha_224_expected[] = {
        0x95, 0xe9, 0xa0, 0xdb, 0x96, 0x20, 0x95, 0xad, 0xae, 0xbe, 0x9b, 0x2d, 0x6f, 0x0d,
        0xbc, 0xe2, 0xd4, 0x99, 0xf1, 0x12, 0xf2, 0xd2, 0xb7, 0x27, 0x3f, 0xa6, 0x87, 0x0e,
    };
    uint8_t sha_256_expected[] = {
        0x60, 0xe4, 0x31, 0x59, 0x1e, 0xe0, 0xb6, 0x7f, 0x0d, 0x8a, 0x26,
        0xaa, 0xcb, 0xf5, 0xb7, 0x7f, 0x8e, 0x0b, 0xc6, 0x21, 0x37, 0x28,
        0xc5, 0x14, 0x05, 0x46, 0x04, 0x0f, 0x0e, 0xe3, 0x7f, 0x54,
    };
    uint8_t sha_384_expected[] = {
        0x4e, 0xce, 0x08, 0x44, 0x85, 0x81, 0x3e, 0x90, 0x88, 0xd2, 0xc6, 0x3a,
        0x04, 0x1b, 0xc5, 0xb4, 0x4f, 0x9e, 0xf1, 0x01, 0x2a, 0x2b, 0x58, 0x8f,
        0x3c, 0xd1, 0x1f, 0x05, 0x03, 0x3a, 0xc4, 0xc6, 0x0c, 0x2e, 0xf6, 0xab,
        0x40, 0x30, 0xfe, 0x82, 0x96, 0x24, 0x8d, 0xf1, 0x63, 0xf4, 0x49, 0x52,
    };
    uint8_t sha_512_expected[] = {
        0x80, 0xb2, 0x42, 0x63, 0xc7, 0xc1, 0xa3, 0xeb, 0xb7, 0x14, 0x93, 0xc1, 0xdd,
        0x7b, 0xe8, 0xb4, 0x9b, 0x46, 0xd1, 0xf4, 0x1b, 0x4a, 0xee, 0xc1, 0x12, 0x1b,
        0x01, 0x37, 0x83, 0xf8, 0xf3, 0x52, 0x6b, 0x56, 0xd0, 0x37, 0xe0, 0x5f, 0x25,
        0x98, 0xbd, 0x0f, 0xd2, 0x21, 0x5d, 0x6a, 0x1e, 0x52, 0x95, 0xe6, 0x4f, 0x73,
        0xf6, 0x3f, 0x0a, 0xec, 0x8b, 0x91, 0x5a, 0x98, 0x5d, 0x78, 0x65, 0x98,
    };

    CheckHmacTestVector(key, message, KM_DIGEST_SHA_2_224, make_string(sha_224_expected));
    CheckHmacTestVector(key, message, KM_DIGEST_SHA_2_256, make_string(sha_256_expected));
    CheckHmacTestVector(key, message, KM_DIGEST_SHA_2_384, make_string(sha_384_expected));
    CheckHmacTestVector(key, message, KM_DIGEST_SHA_2_512, make_string(sha_512_expected));
}

TEST_F(SigningOperationsTest, HmacRfc4231TestCase7) {
    string key(131, 0xaa);
    string message = "This is a test using a larger than block-size key and a larger than "
                     "block-size data. The key needs to be hashed before being used by the HMAC "
                     "algorithm.";

    uint8_t sha_224_expected[] = {
        0x3a, 0x85, 0x41, 0x66, 0xac, 0x5d, 0x9f, 0x02, 0x3f, 0x54, 0xd5, 0x17, 0xd0, 0xb3,
        0x9d, 0xbd, 0x94, 0x67, 0x70, 0xdb, 0x9c, 0x2b, 0x95, 0xc9, 0xf6, 0xf5, 0x65, 0xd1,
    };
    uint8_t sha_256_expected[] = {
        0x9b, 0x09, 0xff, 0xa7, 0x1b, 0x94, 0x2f, 0xcb, 0x27, 0x63, 0x5f,
        0xbc, 0xd5, 0xb0, 0xe9, 0x44, 0xbf, 0xdc, 0x63, 0x64, 0x4f, 0x07,
        0x13, 0x93, 0x8a, 0x7f, 0x51, 0x53, 0x5c, 0x3a, 0x35, 0xe2,
    };
    uint8_t sha_384_expected[] = {
        0x66, 0x17, 0x17, 0x8e, 0x94, 0x1f, 0x02, 0x0d, 0x35, 0x1e, 0x2f, 0x25,
        0x4e, 0x8f, 0xd3, 0x2c, 0x60, 0x24, 0x20, 0xfe, 0xb0, 0xb8, 0xfb, 0x9a,
        0xdc, 0xce, 0xbb, 0x82, 0x46, 0x1e, 0x99, 0xc5, 0xa6, 0x78, 0xcc, 0x31,
        0xe7, 0x99, 0x17, 0x6d, 0x38, 0x60, 0xe6, 0x11, 0x0c, 0x46, 0x52, 0x3e,
    };
    uint8_t sha_512_expected[] = {
        0xe3, 0x7b, 0x6a, 0x77, 0x5d, 0xc8, 0x7d, 0xba, 0xa4, 0xdf, 0xa9, 0xf9, 0x6e,
        0x5e, 0x3f, 0xfd, 0xde, 0xbd, 0x71, 0xf8, 0x86, 0x72, 0x89, 0x86, 0x5d, 0xf5,
        0xa3, 0x2d, 0x20, 0xcd, 0xc9, 0x44, 0xb6, 0x02, 0x2c, 0xac, 0x3c, 0x49, 0x82,
        0xb1, 0x0d, 0x5e, 0xeb, 0x55, 0xc3, 0xe4, 0xde, 0x15, 0x13, 0x46, 0x76, 0xfb,
        0x6d, 0xe0, 0x44, 0x60, 0x65, 0xc9, 0x74, 0x40, 0xfa, 0x8c, 0x6a, 0x58,
    };

    CheckHmacTestVector(key, message, KM_DIGEST_SHA_2_224, make_string(sha_224_expected));
    CheckHmacTestVector(key, message, KM_DIGEST_SHA_2_256, make_string(sha_256_expected));
    CheckHmacTestVector(key, message, KM_DIGEST_SHA_2_384, make_string(sha_384_expected));
    CheckHmacTestVector(key, message, KM_DIGEST_SHA_2_512, make_string(sha_512_expected));
}

TEST_F(SigningOperationsTest, HmacSha256TooLargeMacLength) {
    ASSERT_EQ(KM_ERROR_OK,
              GenerateKey(AuthorizationSetBuilder().HmacKey(128).Digest(KM_DIGEST_SHA_2_256)));
    AuthorizationSet begin_params(client_params());
    begin_params.push_back(TAG_MAC_LENGTH, 264);
    begin_params.push_back(TAG_DIGEST, KM_DIGEST_SHA_2_256);
    ASSERT_EQ(KM_ERROR_OK,
              BeginOperation(KM_PURPOSE_SIGN, begin_params, nullptr /* output_params */));
    string message = "1234567890123456789012345678901";
    string result;
    size_t input_consumed;
    ASSERT_EQ(KM_ERROR_OK, UpdateOperation(message, &result, &input_consumed));
    ASSERT_EQ(KM_ERROR_UNSUPPORTED_MAC_LENGTH, FinishOperation(&result));
}

// TODO(swillden): Add more verification failure tests.

typedef KeymasterTest VerificationOperationsTest;
TEST_F(VerificationOperationsTest, RsaSuccess) {
    ASSERT_EQ(KM_ERROR_OK, GenerateKey(AuthorizationSetBuilder()
                                           .RsaSigningKey(256, 3)
                                           .Digest(KM_DIGEST_NONE)
                                           .Padding(KM_PAD_NONE)));
    string message = "12345678901234567890123456789012";
    string signature;
<<<<<<< HEAD
    SignMessage(message, &signature, KM_DIGEST_NONE, KM_PAD_NONE);
    VerifyMessage(message, signature, KM_DIGEST_NONE, KM_PAD_NONE);
=======
    SignMessage(message, &signature, KM_DIGEST_NONE);
    VerifyMessage(message, signature, KM_DIGEST_NONE);
>>>>>>> 007aa832
}

TEST_F(VerificationOperationsTest, RsaSha256DigestSuccess) {
    GenerateKey(AuthorizationSetBuilder()
                    .RsaSigningKey(384, 3)
                    .Digest(KM_DIGEST_SHA_2_256)
                    .Padding(KM_PAD_RSA_PSS));
    string message(1024, 'a');
    string signature;
<<<<<<< HEAD
    SignMessage(message, &signature, KM_DIGEST_SHA_2_256, KM_PAD_RSA_PSS);
    VerifyMessage(message, signature, KM_DIGEST_SHA_2_256, KM_PAD_RSA_PSS);
=======
    SignMessage(message, &signature, KM_DIGEST_SHA_2_256);
    VerifyMessage(message, signature, KM_DIGEST_SHA_2_256);
>>>>>>> 007aa832
}

TEST_F(VerificationOperationsTest, RsaSha256CorruptSignature) {
    GenerateKey(AuthorizationSetBuilder()
                    .RsaSigningKey(384, 3)
                    .Digest(KM_DIGEST_SHA_2_256)
                    .Padding(KM_PAD_RSA_PSS));
    string message(1024, 'a');
    string signature;
<<<<<<< HEAD
    SignMessage(message, &signature, KM_DIGEST_SHA_2_256, KM_PAD_RSA_PSS);
=======
    SignMessage(message, &signature, KM_DIGEST_SHA_2_256);
>>>>>>> 007aa832
    ++signature[signature.size() / 2];

    AuthorizationSet begin_params(client_params());
    begin_params.push_back(TAG_DIGEST, KM_DIGEST_SHA_2_256);
<<<<<<< HEAD
    begin_params.push_back(TAG_PADDING, KM_PAD_RSA_PSS);
=======
>>>>>>> 007aa832
    EXPECT_EQ(KM_ERROR_OK, BeginOperation(KM_PURPOSE_VERIFY, begin_params));

    string result;
    size_t input_consumed;
    EXPECT_EQ(KM_ERROR_OK, UpdateOperation(message, &result, &input_consumed));
    EXPECT_EQ(message.size(), input_consumed);
    EXPECT_EQ(KM_ERROR_VERIFICATION_FAILED, FinishOperation(signature, &result));
}

TEST_F(VerificationOperationsTest, RsaPssSha256Success) {
    ASSERT_EQ(KM_ERROR_OK, GenerateKey(AuthorizationSetBuilder()
                                           .RsaSigningKey(512, 3)
                                           .Digest(KM_DIGEST_SHA_2_256)
                                           .Padding(KM_PAD_RSA_PSS)));
    // Use large message, which won't work without digesting.
    string message(1024, 'a');
    string signature;
<<<<<<< HEAD
    SignMessage(message, &signature, KM_DIGEST_SHA_2_256, KM_PAD_RSA_PSS);
    VerifyMessage(message, signature, KM_DIGEST_SHA_2_256, KM_PAD_RSA_PSS);
=======
    SignMessage(message, &signature, KM_DIGEST_SHA_2_256);
    VerifyMessage(message, signature, KM_DIGEST_SHA_2_256);
>>>>>>> 007aa832
}

TEST_F(VerificationOperationsTest, RsaPssSha256CorruptSignature) {
    GenerateKey(AuthorizationSetBuilder()
                    .RsaSigningKey(512, 3)
                    .Digest(KM_DIGEST_SHA_2_256)
                    .Padding(KM_PAD_RSA_PSS));
    string message(1024, 'a');
    string signature;
<<<<<<< HEAD
    SignMessage(message, &signature, KM_DIGEST_SHA_2_256, KM_PAD_RSA_PSS);
=======
    SignMessage(message, &signature, KM_DIGEST_SHA_2_256);
>>>>>>> 007aa832
    ++signature[signature.size() / 2];

    AuthorizationSet begin_params(client_params());
    begin_params.push_back(TAG_DIGEST, KM_DIGEST_SHA_2_256);
<<<<<<< HEAD
    begin_params.push_back(TAG_PADDING, KM_PAD_RSA_PSS);
=======
>>>>>>> 007aa832
    EXPECT_EQ(KM_ERROR_OK, BeginOperation(KM_PURPOSE_VERIFY, begin_params));

    string result;
    size_t input_consumed;
    EXPECT_EQ(KM_ERROR_OK, UpdateOperation(message, &result, &input_consumed));
    EXPECT_EQ(message.size(), input_consumed);
    EXPECT_EQ(KM_ERROR_VERIFICATION_FAILED, FinishOperation(signature, &result));
}

TEST_F(VerificationOperationsTest, RsaPssSha256CorruptInput) {
    ASSERT_EQ(KM_ERROR_OK, GenerateKey(AuthorizationSetBuilder()
                                           .RsaSigningKey(512, 3)
                                           .Digest(KM_DIGEST_SHA_2_256)
                                           .Padding(KM_PAD_RSA_PSS)));
    // Use large message, which won't work without digesting.
    string message(1024, 'a');
    string signature;
<<<<<<< HEAD
    SignMessage(message, &signature, KM_DIGEST_SHA_2_256, KM_PAD_RSA_PSS);
=======
    SignMessage(message, &signature, KM_DIGEST_SHA_2_256);
>>>>>>> 007aa832
    ++message[message.size() / 2];

    AuthorizationSet begin_params(client_params());
    begin_params.push_back(TAG_DIGEST, KM_DIGEST_SHA_2_256);
<<<<<<< HEAD
    begin_params.push_back(TAG_PADDING, KM_PAD_RSA_PSS);
=======
>>>>>>> 007aa832
    EXPECT_EQ(KM_ERROR_OK, BeginOperation(KM_PURPOSE_VERIFY, begin_params));

    string result;
    size_t input_consumed;
    EXPECT_EQ(KM_ERROR_OK, UpdateOperation(message, &result, &input_consumed));
    EXPECT_EQ(message.size(), input_consumed);
    EXPECT_EQ(KM_ERROR_VERIFICATION_FAILED, FinishOperation(signature, &result));
}

TEST_F(VerificationOperationsTest, RsaPkcs1Sha256Success) {
    GenerateKey(AuthorizationSetBuilder()
                    .RsaSigningKey(512, 3)
                    .Digest(KM_DIGEST_SHA_2_256)
                    .Padding(KM_PAD_RSA_PKCS1_1_5_SIGN));
    string message(1024, 'a');
    string signature;
<<<<<<< HEAD
    SignMessage(message, &signature, KM_DIGEST_SHA_2_256, KM_PAD_RSA_PKCS1_1_5_SIGN);
    VerifyMessage(message, signature, KM_DIGEST_SHA_2_256, KM_PAD_RSA_PKCS1_1_5_SIGN);
=======
    SignMessage(message, &signature, KM_DIGEST_SHA_2_256);
    VerifyMessage(message, signature, KM_DIGEST_SHA_2_256);
>>>>>>> 007aa832
}

TEST_F(VerificationOperationsTest, RsaPkcs1Sha256CorruptSignature) {
    GenerateKey(AuthorizationSetBuilder()
                    .RsaSigningKey(512, 3)
                    .Digest(KM_DIGEST_SHA_2_256)
                    .Padding(KM_PAD_RSA_PKCS1_1_5_SIGN));
    string message(1024, 'a');
    string signature;
<<<<<<< HEAD
    SignMessage(message, &signature, KM_DIGEST_SHA_2_256, KM_PAD_RSA_PKCS1_1_5_SIGN);
=======
    SignMessage(message, &signature, KM_DIGEST_SHA_2_256);
>>>>>>> 007aa832
    ++signature[signature.size() / 2];

    AuthorizationSet begin_params(client_params());
    begin_params.push_back(TAG_DIGEST, KM_DIGEST_SHA_2_256);
<<<<<<< HEAD
    begin_params.push_back(TAG_PADDING, KM_PAD_RSA_PKCS1_1_5_SIGN);
=======
>>>>>>> 007aa832
    EXPECT_EQ(KM_ERROR_OK, BeginOperation(KM_PURPOSE_VERIFY, begin_params));

    string result;
    size_t input_consumed;
    EXPECT_EQ(KM_ERROR_OK, UpdateOperation(message, &result, &input_consumed));
    EXPECT_EQ(message.size(), input_consumed);
    EXPECT_EQ(KM_ERROR_VERIFICATION_FAILED, FinishOperation(signature, &result));
}

TEST_F(VerificationOperationsTest, RsaPkcs1Sha256CorruptInput) {
    ASSERT_EQ(KM_ERROR_OK, GenerateKey(AuthorizationSetBuilder()
                                           .RsaSigningKey(512, 3)
                                           .Digest(KM_DIGEST_SHA_2_256)
                                           .Padding(KM_PAD_RSA_PKCS1_1_5_SIGN)));
    // Use large message, which won't work without digesting.
    string message(1024, 'a');
    string signature;
<<<<<<< HEAD
    SignMessage(message, &signature, KM_DIGEST_SHA_2_256, KM_PAD_RSA_PKCS1_1_5_SIGN);
=======
    SignMessage(message, &signature, KM_DIGEST_SHA_2_256);
>>>>>>> 007aa832
    ++message[message.size() / 2];

    AuthorizationSet begin_params(client_params());
    begin_params.push_back(TAG_DIGEST, KM_DIGEST_SHA_2_256);
<<<<<<< HEAD
    begin_params.push_back(TAG_PADDING, KM_PAD_RSA_PKCS1_1_5_SIGN);
=======
>>>>>>> 007aa832
    EXPECT_EQ(KM_ERROR_OK, BeginOperation(KM_PURPOSE_VERIFY, begin_params));

    string result;
    size_t input_consumed;
    EXPECT_EQ(KM_ERROR_OK, UpdateOperation(message, &result, &input_consumed));
    EXPECT_EQ(message.size(), input_consumed);
    EXPECT_EQ(KM_ERROR_VERIFICATION_FAILED, FinishOperation(signature, &result));
}

template <typename T> vector<T> make_vector(const T* array, size_t len) {
    return vector<T>(array, array + len);
}

TEST_F(VerificationOperationsTest, RsaAllDigestAndPadCombinations) {
    // Get all supported digests and padding modes.
    size_t digests_len;
    keymaster_digest_t* digests;
    EXPECT_EQ(KM_ERROR_OK,
              device()->get_supported_digests(device(), KM_ALGORITHM_RSA, KM_PURPOSE_SIGN, &digests,
                                              &digests_len));

    size_t padding_modes_len;
    keymaster_padding_t* padding_modes;
    EXPECT_EQ(KM_ERROR_OK,
              device()->get_supported_padding_modes(device(), KM_ALGORITHM_RSA, KM_PURPOSE_SIGN,
                                                    &padding_modes, &padding_modes_len));

    // Try them.
    for (keymaster_padding_t padding_mode : make_vector(padding_modes, padding_modes_len)) {
        for (keymaster_digest_t digest : make_vector(digests, digests_len)) {
            // Compute key & message size that will work.
            size_t key_bits = 256;
            size_t message_len = 1000;
            switch (digest) {
            case KM_DIGEST_NONE:
                switch (padding_mode) {
                case KM_PAD_NONE:
                    // Match key size.
                    message_len = key_bits / 8;
                    break;
                case KM_PAD_RSA_PKCS1_1_5_SIGN:
                    message_len = key_bits / 8 - 11;
                    break;
                case KM_PAD_RSA_PSS:
                    // PSS requires a digest.
                    continue;
                default:
                    FAIL() << "Missing padding";
                    break;
                }
                break;

            case KM_DIGEST_SHA_2_256:
                switch (padding_mode) {
                case KM_PAD_NONE:
                    // Digesting requires padding
                    continue;
                case KM_PAD_RSA_PKCS1_1_5_SIGN:
                    key_bits += 8 * 11;
                    break;
                case KM_PAD_RSA_PSS:
                    key_bits += 8 * 10;
                    break;
                default:
                    FAIL() << "Missing padding";
                    break;
                }
                break;
            default:
                FAIL() << "Missing digest";
            }

            GenerateKey(AuthorizationSetBuilder()
                            .RsaSigningKey(key_bits, 3)
                            .Digest(digest)
                            .Padding(padding_mode));
            string message(message_len, 'a');
            string signature;
<<<<<<< HEAD
            SignMessage(message, &signature, digest, padding_mode);
            VerifyMessage(message, signature, digest, padding_mode);
=======
            SignMessage(message, &signature, digest);
            VerifyMessage(message, signature, digest);
>>>>>>> 007aa832
        }
    }

    free(padding_modes);
    free(digests);
}

TEST_F(VerificationOperationsTest, EcdsaSuccess) {
    ASSERT_EQ(KM_ERROR_OK,
              GenerateKey(AuthorizationSetBuilder().EcdsaSigningKey(256).Digest(KM_DIGEST_NONE)));
    string message = "123456789012345678901234567890123456789012345678";
    string signature;
    SignMessage(message, &signature, KM_DIGEST_NONE);
    VerifyMessage(message, signature, KM_DIGEST_NONE);
}

TEST_F(VerificationOperationsTest, HmacSha1Success) {
    GenerateKey(AuthorizationSetBuilder().HmacKey(128).Digest(KM_DIGEST_SHA1));
    string message = "123456789012345678901234567890123456789012345678";
    string signature;
    MacMessage(message, &signature, KM_DIGEST_SHA1, 160);
    VerifyMessage(message, signature, KM_DIGEST_SHA1);
}

TEST_F(VerificationOperationsTest, HmacSha224Success) {
    GenerateKey(AuthorizationSetBuilder().HmacKey(128).Digest(KM_DIGEST_SHA_2_224));
    string message = "123456789012345678901234567890123456789012345678";
    string signature;
    MacMessage(message, &signature, KM_DIGEST_SHA_2_224, 224);
    VerifyMessage(message, signature, KM_DIGEST_SHA_2_224);
}

TEST_F(VerificationOperationsTest, HmacSha256Success) {
    GenerateKey(AuthorizationSetBuilder().HmacKey(128).Digest(KM_DIGEST_SHA_2_256));
    string message = "123456789012345678901234567890123456789012345678";
    string signature;
    MacMessage(message, &signature, KM_DIGEST_SHA_2_256, 256);
    VerifyMessage(message, signature, KM_DIGEST_SHA_2_256);
}

TEST_F(VerificationOperationsTest, HmacSha384Success) {
    GenerateKey(AuthorizationSetBuilder().HmacKey(128).Digest(KM_DIGEST_SHA_2_384));
    string message = "123456789012345678901234567890123456789012345678";
    string signature;
    MacMessage(message, &signature, KM_DIGEST_SHA_2_384, 384);
    VerifyMessage(message, signature, KM_DIGEST_SHA_2_384);
}

TEST_F(VerificationOperationsTest, HmacSha512Success) {
    GenerateKey(AuthorizationSetBuilder().HmacKey(128).Digest(KM_DIGEST_SHA_2_512));
    string message = "123456789012345678901234567890123456789012345678";
    string signature;
    MacMessage(message, &signature, KM_DIGEST_SHA_2_512, 512);
    VerifyMessage(message, signature, KM_DIGEST_SHA_2_512);
}

typedef VerificationOperationsTest ExportKeyTest;
TEST_F(ExportKeyTest, RsaSuccess) {
    ASSERT_EQ(KM_ERROR_OK, GenerateKey(AuthorizationSetBuilder()
                                           .RsaSigningKey(256, 3)
                                           .Digest(KM_DIGEST_NONE)
                                           .Padding(KM_PAD_NONE)));
    string export_data;
    ASSERT_EQ(KM_ERROR_OK, ExportKey(KM_KEY_FORMAT_X509, &export_data));
    EXPECT_GT(export_data.length(), 0U);

    // TODO(swillden): Verify that the exported key is actually usable to verify signatures.
}

TEST_F(ExportKeyTest, EcdsaSuccess) {
    ASSERT_EQ(KM_ERROR_OK,
              GenerateKey(AuthorizationSetBuilder().EcdsaSigningKey(224).Digest(KM_DIGEST_NONE)));
    string export_data;
    ASSERT_EQ(KM_ERROR_OK, ExportKey(KM_KEY_FORMAT_X509, &export_data));
    EXPECT_GT(export_data.length(), 0U);

    // TODO(swillden): Verify that the exported key is actually usable to verify signatures.
}

TEST_F(ExportKeyTest, RsaUnsupportedKeyFormat) {
    ASSERT_EQ(KM_ERROR_OK, GenerateKey(AuthorizationSetBuilder()
                                           .RsaSigningKey(256, 3)
                                           .Digest(KM_DIGEST_NONE)
                                           .Padding(KM_PAD_NONE)));
    string export_data;
    ASSERT_EQ(KM_ERROR_UNSUPPORTED_KEY_FORMAT, ExportKey(KM_KEY_FORMAT_PKCS8, &export_data));
}

TEST_F(ExportKeyTest, RsaCorruptedKeyBlob) {
    ASSERT_EQ(KM_ERROR_OK, GenerateKey(AuthorizationSetBuilder()
                                           .RsaSigningKey(256, 3)
                                           .Digest(KM_DIGEST_NONE)
                                           .Padding(KM_PAD_NONE)));
    corrupt_key_blob();
    string export_data;
    ASSERT_EQ(KM_ERROR_INVALID_KEY_BLOB, ExportKey(KM_KEY_FORMAT_X509, &export_data));
}

TEST_F(ExportKeyTest, AesKeyExportFails) {
    ASSERT_EQ(KM_ERROR_OK, GenerateKey(AuthorizationSetBuilder().AesEncryptionKey(128)));
    string export_data;

    EXPECT_EQ(KM_ERROR_UNSUPPORTED_KEY_FORMAT, ExportKey(KM_KEY_FORMAT_X509, &export_data));
    EXPECT_EQ(KM_ERROR_UNSUPPORTED_KEY_FORMAT, ExportKey(KM_KEY_FORMAT_PKCS8, &export_data));
    EXPECT_EQ(KM_ERROR_UNSUPPORTED_KEY_FORMAT, ExportKey(KM_KEY_FORMAT_RAW, &export_data));
}

static string read_file(const string& file_name) {
    ifstream file_stream(file_name, std::ios::binary);
    istreambuf_iterator<char> file_begin(file_stream);
    istreambuf_iterator<char> file_end;
    return string(file_begin, file_end);
}

typedef VerificationOperationsTest ImportKeyTest;
TEST_F(ImportKeyTest, RsaSuccess) {
    string pk8_key = read_file("rsa_privkey_pk8.der");
    ASSERT_EQ(633U, pk8_key.size());

    ASSERT_EQ(KM_ERROR_OK, ImportKey(AuthorizationSetBuilder()
                                         .RsaSigningKey(1024, 65537)
                                         .Digest(KM_DIGEST_NONE)
                                         .Padding(KM_PAD_NONE),
                                     KM_KEY_FORMAT_PKCS8, pk8_key));

    // Check values derived from the key.
    EXPECT_TRUE(contains(sw_enforced(), TAG_ALGORITHM, KM_ALGORITHM_RSA));
    EXPECT_TRUE(contains(sw_enforced(), TAG_KEY_SIZE, 1024));
    EXPECT_TRUE(contains(sw_enforced(), TAG_RSA_PUBLIC_EXPONENT, 65537U));

    // And values provided by GoogleKeymaster
    EXPECT_TRUE(contains(sw_enforced(), TAG_ORIGIN, KM_ORIGIN_IMPORTED));
    EXPECT_TRUE(contains(sw_enforced(), KM_TAG_CREATION_DATETIME));

    string message(1024 / 8, 'a');
    string signature;
<<<<<<< HEAD
    SignMessage(message, &signature, KM_DIGEST_NONE, KM_PAD_NONE);
    VerifyMessage(message, signature, KM_DIGEST_NONE, KM_PAD_NONE);
=======
    SignMessage(message, &signature, KM_DIGEST_NONE);
    VerifyMessage(message, signature, KM_DIGEST_NONE);
>>>>>>> 007aa832
}

TEST_F(ImportKeyTest, OldApiRsaSuccess) {
    string pk8_key = read_file("rsa_privkey_pk8.der");
    ASSERT_EQ(633U, pk8_key.size());

    // NOTE: This will break when the keymaster0 APIs are removed from keymaster1.  But at that
    // point softkeymaster will no longer support keymaster0 APIs anyway.
    uint8_t* key_blob;
    size_t key_blob_length;
    ASSERT_EQ(0,
              device()->import_keypair(device(), reinterpret_cast<const uint8_t*>(pk8_key.data()),
                                       pk8_key.size(), &key_blob, &key_blob_length));
    set_key_blob(key_blob, key_blob_length);

    string message(1024 / 8, 'a');
    AuthorizationSet begin_params;  // Don't use client data.
    begin_params.push_back(TAG_DIGEST, KM_DIGEST_NONE);
<<<<<<< HEAD
    begin_params.push_back(TAG_PADDING, KM_PAD_NONE);
=======
>>>>>>> 007aa832
    AuthorizationSet update_params;
    AuthorizationSet output_params;
    string signature =
        ProcessMessage(KM_PURPOSE_SIGN, message, begin_params, update_params, &output_params);
    ProcessMessage(KM_PURPOSE_VERIFY, message, signature, begin_params, update_params,
                   &output_params);
}

TEST_F(ImportKeyTest, RsaKeySizeMismatch) {
    string pk8_key = read_file("rsa_privkey_pk8.der");
    ASSERT_EQ(633U, pk8_key.size());
    ASSERT_EQ(KM_ERROR_IMPORT_PARAMETER_MISMATCH,
              ImportKey(AuthorizationSetBuilder()
                            .RsaSigningKey(2048 /* Doesn't match key */, 3)
                            .Digest(KM_DIGEST_NONE)
                            .Padding(KM_PAD_NONE),
                        KM_KEY_FORMAT_PKCS8, pk8_key));
}

TEST_F(ImportKeyTest, RsaPublicExponenMismatch) {
    string pk8_key = read_file("rsa_privkey_pk8.der");
    ASSERT_EQ(633U, pk8_key.size());
    ASSERT_EQ(KM_ERROR_IMPORT_PARAMETER_MISMATCH,
              ImportKey(AuthorizationSetBuilder()
                            .RsaSigningKey(256, 3 /* Doesnt' match key */)
                            .Digest(KM_DIGEST_NONE)
                            .Padding(KM_PAD_NONE),
                        KM_KEY_FORMAT_PKCS8, pk8_key));
}

TEST_F(ImportKeyTest, EcdsaSuccess) {
    string pk8_key = read_file("ec_privkey_pk8.der");
    ASSERT_EQ(138U, pk8_key.size());

    ASSERT_EQ(KM_ERROR_OK,
              ImportKey(AuthorizationSetBuilder().EcdsaSigningKey(256).Digest(KM_DIGEST_NONE),
                        KM_KEY_FORMAT_PKCS8, pk8_key));

    // Check values derived from the key.
    EXPECT_TRUE(contains(sw_enforced(), TAG_ALGORITHM, KM_ALGORITHM_EC));
    EXPECT_TRUE(contains(sw_enforced(), TAG_KEY_SIZE, 256));

    // And values provided by GoogleKeymaster
    EXPECT_TRUE(contains(sw_enforced(), TAG_ORIGIN, KM_ORIGIN_IMPORTED));
    EXPECT_TRUE(contains(sw_enforced(), KM_TAG_CREATION_DATETIME));

    string message(1024 / 8, 'a');
    string signature;
    SignMessage(message, &signature, KM_DIGEST_NONE);
    VerifyMessage(message, signature, KM_DIGEST_NONE);
}

TEST_F(ImportKeyTest, EcdsaSizeSpecified) {
    string pk8_key = read_file("ec_privkey_pk8.der");
    ASSERT_EQ(138U, pk8_key.size());

    ASSERT_EQ(KM_ERROR_OK,
              ImportKey(AuthorizationSetBuilder().EcdsaSigningKey(256).Digest(KM_DIGEST_NONE),
                        KM_KEY_FORMAT_PKCS8, pk8_key));

    // Check values derived from the key.
    EXPECT_TRUE(contains(sw_enforced(), TAG_ALGORITHM, KM_ALGORITHM_EC));
    EXPECT_TRUE(contains(sw_enforced(), TAG_KEY_SIZE, 256));

    // And values provided by GoogleKeymaster
    EXPECT_TRUE(contains(sw_enforced(), TAG_ORIGIN, KM_ORIGIN_IMPORTED));
    EXPECT_TRUE(contains(sw_enforced(), KM_TAG_CREATION_DATETIME));

    string message(1024 / 8, 'a');
    string signature;
    SignMessage(message, &signature, KM_DIGEST_NONE);
    VerifyMessage(message, signature, KM_DIGEST_NONE);
}

TEST_F(ImportKeyTest, EcdsaSizeMismatch) {
    string pk8_key = read_file("ec_privkey_pk8.der");
    ASSERT_EQ(138U, pk8_key.size());
    ASSERT_EQ(KM_ERROR_IMPORT_PARAMETER_MISMATCH,
              ImportKey(AuthorizationSetBuilder()
                            .EcdsaSigningKey(224 /* Doesn't match key */)
                            .Digest(KM_DIGEST_NONE),
                        KM_KEY_FORMAT_PKCS8, pk8_key));
}

TEST_F(ImportKeyTest, AesKeySuccess) {
    char key_data[16] = {0, 0, 0, 0, 0, 0, 0, 0, 0, 0, 0, 0, 0, 0, 0, 0};
    string key(key_data, sizeof(key_data));
    ASSERT_EQ(KM_ERROR_OK,
              ImportKey(AuthorizationSetBuilder().AesEncryptionKey(128).EcbMode().Authorization(
                            TAG_PADDING, KM_PAD_PKCS7),
                        KM_KEY_FORMAT_RAW, key));

    EXPECT_TRUE(contains(sw_enforced(), TAG_ORIGIN, KM_ORIGIN_IMPORTED));
    EXPECT_TRUE(contains(sw_enforced(), KM_TAG_CREATION_DATETIME));

    string message = "Hello World!";
    string ciphertext = EncryptMessage(message, KM_MODE_ECB, KM_PAD_NONE);
    string plaintext = DecryptMessage(ciphertext, KM_MODE_ECB, KM_PAD_NONE);
    EXPECT_EQ(message, plaintext);
}

TEST_F(ImportKeyTest, HmacSha256KeySuccess) {
    char key_data[16] = {0, 0, 0, 0, 0, 0, 0, 0, 0, 0, 0, 0, 0, 0, 0, 0};
    string key(key_data, sizeof(key_data));
    ASSERT_EQ(KM_ERROR_OK, ImportKey(AuthorizationSetBuilder()
                                         .HmacKey(sizeof(key_data) * 8)
                                         .Digest(KM_DIGEST_SHA_2_256)
                                         .Authorization(TAG_MAC_LENGTH, 32),
                                     KM_KEY_FORMAT_RAW, key));

    EXPECT_TRUE(contains(sw_enforced(), TAG_ORIGIN, KM_ORIGIN_IMPORTED));
    EXPECT_TRUE(contains(sw_enforced(), KM_TAG_CREATION_DATETIME));

    string message = "Hello World!";
    string signature;
    MacMessage(message, &signature, KM_DIGEST_SHA_2_256, 32);
    VerifyMessage(message, signature, KM_DIGEST_SHA_2_256);
}

typedef KeymasterTest EncryptionOperationsTest;
TEST_F(EncryptionOperationsTest, RsaOaepSuccess) {
    ASSERT_EQ(KM_ERROR_OK, GenerateKey(AuthorizationSetBuilder().RsaEncryptionKey(512, 3).Padding(
                               KM_PAD_RSA_OAEP)));

    string message = "Hello World!";
    string ciphertext1 = EncryptMessage(string(message), KM_PAD_RSA_OAEP);
    EXPECT_EQ(512U / 8, ciphertext1.size());

    string ciphertext2 = EncryptMessage(string(message), KM_PAD_RSA_OAEP);
    EXPECT_EQ(512U / 8, ciphertext2.size());

    // OAEP randomizes padding so every result should be different.
    EXPECT_NE(ciphertext1, ciphertext2);
}

TEST_F(EncryptionOperationsTest, RsaOaepRoundTrip) {
    ASSERT_EQ(KM_ERROR_OK, GenerateKey(AuthorizationSetBuilder().RsaEncryptionKey(512, 3).Padding(
                               KM_PAD_RSA_OAEP)));
    string message = "Hello World!";
    string ciphertext = EncryptMessage(string(message), KM_PAD_RSA_OAEP);
    EXPECT_EQ(512U / 8, ciphertext.size());

    string plaintext = DecryptMessage(ciphertext, KM_PAD_RSA_OAEP);
    EXPECT_EQ(message, plaintext);
}

TEST_F(EncryptionOperationsTest, RsaOaepTooLarge) {
    ASSERT_EQ(KM_ERROR_OK, GenerateKey(AuthorizationSetBuilder().RsaEncryptionKey(512, 3).Padding(
                               KM_PAD_RSA_OAEP)));
    string message = "12345678901234567890123";
    string result;
    size_t input_consumed;

    AuthorizationSet begin_params(client_params());
    begin_params.push_back(TAG_PADDING, KM_PAD_RSA_OAEP);
    EXPECT_EQ(KM_ERROR_OK, BeginOperation(KM_PURPOSE_ENCRYPT, begin_params));
    EXPECT_EQ(KM_ERROR_OK, UpdateOperation(message, &result, &input_consumed));
    EXPECT_EQ(KM_ERROR_INVALID_INPUT_LENGTH, FinishOperation(&result));
    EXPECT_EQ(0U, result.size());
}

TEST_F(EncryptionOperationsTest, RsaOaepCorruptedDecrypt) {
    ASSERT_EQ(KM_ERROR_OK, GenerateKey(AuthorizationSetBuilder().RsaEncryptionKey(512, 3).Padding(
                               KM_PAD_RSA_OAEP)));
    string message = "Hello World!";
    string ciphertext = EncryptMessage(string(message), KM_PAD_RSA_OAEP);
    EXPECT_EQ(512U / 8, ciphertext.size());

    // Corrupt the ciphertext
    ciphertext[512 / 8 / 2]++;

    string result;
    size_t input_consumed;
    AuthorizationSet begin_params(client_params());
    begin_params.push_back(TAG_PADDING, KM_PAD_RSA_OAEP);
    EXPECT_EQ(KM_ERROR_OK, BeginOperation(KM_PURPOSE_DECRYPT, begin_params));
    EXPECT_EQ(KM_ERROR_OK, UpdateOperation(ciphertext, &result, &input_consumed));
    EXPECT_EQ(KM_ERROR_UNKNOWN_ERROR, FinishOperation(&result));
    EXPECT_EQ(0U, result.size());
}

TEST_F(EncryptionOperationsTest, RsaPkcs1Success) {
    ASSERT_EQ(KM_ERROR_OK, GenerateKey(AuthorizationSetBuilder().RsaEncryptionKey(512, 3).Padding(
                               KM_PAD_RSA_PKCS1_1_5_ENCRYPT)));
    string message = "Hello World!";
    string ciphertext1 = EncryptMessage(string(message), KM_PAD_RSA_PKCS1_1_5_ENCRYPT);
    EXPECT_EQ(512U / 8, ciphertext1.size());

    string ciphertext2 = EncryptMessage(string(message), KM_PAD_RSA_PKCS1_1_5_ENCRYPT);
    EXPECT_EQ(512U / 8, ciphertext2.size());

    // PKCS1 v1.5 randomizes padding so every result should be different.
    EXPECT_NE(ciphertext1, ciphertext2);
}

TEST_F(EncryptionOperationsTest, RsaPkcs1RoundTrip) {
    ASSERT_EQ(KM_ERROR_OK, GenerateKey(AuthorizationSetBuilder().RsaEncryptionKey(512, 3).Padding(
                               KM_PAD_RSA_PKCS1_1_5_ENCRYPT)));
    string message = "Hello World!";
    string ciphertext = EncryptMessage(string(message), KM_PAD_RSA_PKCS1_1_5_ENCRYPT);
    EXPECT_EQ(512U / 8, ciphertext.size());

    string plaintext = DecryptMessage(ciphertext, KM_PAD_RSA_PKCS1_1_5_ENCRYPT);
    EXPECT_EQ(message, plaintext);
}

TEST_F(EncryptionOperationsTest, RsaPkcs1TooLarge) {
    ASSERT_EQ(KM_ERROR_OK, GenerateKey(AuthorizationSetBuilder().RsaEncryptionKey(512, 3).Padding(
                               KM_PAD_RSA_PKCS1_1_5_ENCRYPT)));
    string message = "12345678901234567890123456789012345678901234567890123";
    string result;
    size_t input_consumed;

    AuthorizationSet begin_params(client_params());
    begin_params.push_back(TAG_PADDING, KM_PAD_RSA_PKCS1_1_5_ENCRYPT);
    EXPECT_EQ(KM_ERROR_OK, BeginOperation(KM_PURPOSE_ENCRYPT, begin_params));
    EXPECT_EQ(KM_ERROR_OK, UpdateOperation(message, &result, &input_consumed));
    EXPECT_EQ(KM_ERROR_INVALID_INPUT_LENGTH, FinishOperation(&result));
    EXPECT_EQ(0U, result.size());
}

TEST_F(EncryptionOperationsTest, RsaPkcs1CorruptedDecrypt) {
    ASSERT_EQ(KM_ERROR_OK, GenerateKey(AuthorizationSetBuilder().RsaEncryptionKey(512, 3).Padding(
                               KM_PAD_RSA_PKCS1_1_5_ENCRYPT)));
    string message = "Hello World!";
    string ciphertext = EncryptMessage(string(message), KM_PAD_RSA_PKCS1_1_5_ENCRYPT);
    EXPECT_EQ(512U / 8, ciphertext.size());

    // Corrupt the ciphertext
    ciphertext[512 / 8 / 2]++;

    string result;
    size_t input_consumed;
    AuthorizationSet begin_params(client_params());
    begin_params.push_back(TAG_PADDING, KM_PAD_RSA_PKCS1_1_5_ENCRYPT);
    EXPECT_EQ(KM_ERROR_OK, BeginOperation(KM_PURPOSE_DECRYPT, begin_params));
    EXPECT_EQ(KM_ERROR_OK, UpdateOperation(ciphertext, &result, &input_consumed));
    EXPECT_EQ(KM_ERROR_UNKNOWN_ERROR, FinishOperation(&result));
    EXPECT_EQ(0U, result.size());
}

TEST_F(EncryptionOperationsTest, RsaEncryptWithSigningKey) {
    ASSERT_EQ(KM_ERROR_OK, GenerateKey(AuthorizationSetBuilder()
                                           .RsaSigningKey(256, 3)
                                           .Digest(KM_DIGEST_NONE)
                                           .Padding(KM_PAD_NONE)));
    ASSERT_EQ(KM_ERROR_INCOMPATIBLE_PURPOSE, BeginOperation(KM_PURPOSE_ENCRYPT));
    ASSERT_EQ(KM_ERROR_INCOMPATIBLE_PURPOSE, BeginOperation(KM_PURPOSE_DECRYPT));
}

TEST_F(EncryptionOperationsTest, EcdsaEncrypt) {
    ASSERT_EQ(KM_ERROR_OK,
              GenerateKey(AuthorizationSetBuilder().EcdsaSigningKey(224).Digest(KM_DIGEST_NONE)));
    ASSERT_EQ(KM_ERROR_INCOMPATIBLE_PURPOSE, BeginOperation(KM_PURPOSE_ENCRYPT));
    ASSERT_EQ(KM_ERROR_INCOMPATIBLE_PURPOSE, BeginOperation(KM_PURPOSE_DECRYPT));
}

TEST_F(EncryptionOperationsTest, HmacEncrypt) {
    ASSERT_EQ(
        KM_ERROR_OK,
        GenerateKey(
            AuthorizationSetBuilder().HmacKey(128).Digest(KM_DIGEST_NONE).Padding(KM_PAD_NONE)));
    ASSERT_EQ(KM_ERROR_INCOMPATIBLE_PURPOSE, BeginOperation(KM_PURPOSE_ENCRYPT));
    ASSERT_EQ(KM_ERROR_INCOMPATIBLE_PURPOSE, BeginOperation(KM_PURPOSE_DECRYPT));
}

TEST_F(EncryptionOperationsTest, AesEcbRoundTripSuccess) {
    ASSERT_EQ(KM_ERROR_OK,
              GenerateKey(AuthorizationSetBuilder().EcdsaSigningKey(224).Digest(KM_DIGEST_NONE)));
    ASSERT_EQ(KM_ERROR_INCOMPATIBLE_PURPOSE, BeginOperation(KM_PURPOSE_ENCRYPT));
    ASSERT_EQ(KM_ERROR_INCOMPATIBLE_PURPOSE, BeginOperation(KM_PURPOSE_DECRYPT));
}

TEST_F(EncryptionOperationsTest, HmacEncrypt) {
    ASSERT_EQ(
        KM_ERROR_OK,
        GenerateKey(
            AuthorizationSetBuilder().HmacKey(128).Digest(KM_DIGEST_NONE).Padding(KM_PAD_NONE)));
    ASSERT_EQ(KM_ERROR_INCOMPATIBLE_PURPOSE, BeginOperation(KM_PURPOSE_ENCRYPT));
    ASSERT_EQ(KM_ERROR_INCOMPATIBLE_PURPOSE, BeginOperation(KM_PURPOSE_DECRYPT));
}

TEST_F(EncryptionOperationsTest, AesEcbRoundTripSuccess) {
    ASSERT_EQ(KM_ERROR_OK, GenerateKey(AuthorizationSetBuilder()
                                           .AesEncryptionKey(128)
                                           .Authorization(TAG_BLOCK_MODE, KM_MODE_ECB)
                                           .Padding(KM_PAD_NONE)));
    // Two-block message.
    string message = "12345678901234567890123456789012";
    string ciphertext1 = EncryptMessage(message, KM_MODE_ECB, KM_PAD_NONE);
    EXPECT_EQ(message.size(), ciphertext1.size());

    string ciphertext2 = EncryptMessage(string(message), KM_MODE_ECB, KM_PAD_NONE);
    EXPECT_EQ(message.size(), ciphertext2.size());

    // ECB is deterministic.
    EXPECT_EQ(ciphertext1, ciphertext2);

    string plaintext = DecryptMessage(ciphertext1, KM_MODE_ECB, KM_PAD_NONE);
    EXPECT_EQ(message, plaintext);
}

TEST_F(EncryptionOperationsTest, AesEcbNoPaddingWrongInputSize) {
    ASSERT_EQ(KM_ERROR_OK, GenerateKey(AuthorizationSetBuilder()
                                           .AesEncryptionKey(128)
                                           .Authorization(TAG_BLOCK_MODE, KM_MODE_ECB)
                                           .Padding(KM_PAD_NONE)));
    // Message is slightly shorter than two blocks.
    string message = "1234567890123456789012345678901";

    AuthorizationSet begin_params(client_params());
    begin_params.push_back(TAG_BLOCK_MODE, KM_MODE_ECB);
    EXPECT_EQ(KM_ERROR_OK, BeginOperation(KM_PURPOSE_ENCRYPT, begin_params));
    string ciphertext;
    size_t input_consumed;
    EXPECT_EQ(KM_ERROR_OK, UpdateOperation(message, &ciphertext, &input_consumed));
    EXPECT_EQ(message.size(), input_consumed);
    EXPECT_EQ(KM_ERROR_INVALID_INPUT_LENGTH, FinishOperation(&ciphertext));
}

TEST_F(EncryptionOperationsTest, AesEcbPkcs7Padding) {
    ASSERT_EQ(KM_ERROR_OK, GenerateKey(AuthorizationSetBuilder()
                                           .AesEncryptionKey(128)
                                           .Authorization(TAG_BLOCK_MODE, KM_MODE_ECB)
                                           .Authorization(TAG_PADDING, KM_PAD_PKCS7)));

    // Try various message lengths; all should work.
    for (size_t i = 0; i < 32; ++i) {
        string message(i, 'a');
        string ciphertext = EncryptMessage(message, KM_MODE_ECB, KM_PAD_PKCS7);
        EXPECT_EQ(i + 16 - (i % 16), ciphertext.size());
        string plaintext = DecryptMessage(ciphertext, KM_MODE_ECB, KM_PAD_PKCS7);
        EXPECT_EQ(message, plaintext);
    }
}

TEST_F(EncryptionOperationsTest, AesEcbPkcs7PaddingCorrupted) {
    ASSERT_EQ(KM_ERROR_OK, GenerateKey(AuthorizationSetBuilder()
                                           .AesEncryptionKey(128)
                                           .Authorization(TAG_BLOCK_MODE, KM_MODE_ECB)
                                           .Authorization(TAG_PADDING, KM_PAD_PKCS7)));

    string message = "a";
    string ciphertext = EncryptMessage(message, KM_MODE_ECB, KM_PAD_PKCS7);
    EXPECT_EQ(16U, ciphertext.size());
    EXPECT_NE(ciphertext, message);
    ++ciphertext[ciphertext.size() / 2];

    AuthorizationSet begin_params(client_params());
    begin_params.push_back(TAG_BLOCK_MODE, KM_MODE_ECB);
    EXPECT_EQ(KM_ERROR_OK, BeginOperation(KM_PURPOSE_DECRYPT, begin_params));
    string plaintext;
    size_t input_consumed;
    EXPECT_EQ(KM_ERROR_OK, UpdateOperation(ciphertext, &plaintext, &input_consumed));
    EXPECT_EQ(ciphertext.size(), input_consumed);
    EXPECT_EQ(KM_ERROR_INVALID_ARGUMENT, FinishOperation(&plaintext));
}

TEST_F(EncryptionOperationsTest, AesCtrRoundTripSuccess) {
    ASSERT_EQ(KM_ERROR_OK, GenerateKey(AuthorizationSetBuilder()
                                           .AesEncryptionKey(128)
                                           .Authorization(TAG_BLOCK_MODE, KM_MODE_CTR)
                                           .Padding(KM_PAD_NONE)));
    string message = "123";
    string iv1;
    string ciphertext1 = EncryptMessage(message, KM_MODE_CTR, KM_PAD_NONE, &iv1);
    EXPECT_EQ(message.size(), ciphertext1.size());
    EXPECT_EQ(16U, iv1.size());

    string iv2;
    string ciphertext2 = EncryptMessage(message, KM_MODE_CTR, KM_PAD_NONE, &iv2);
    EXPECT_EQ(message.size(), ciphertext2.size());
    EXPECT_EQ(16U, iv2.size());

    // IVs should be random, so ciphertexts should differ.
    EXPECT_NE(iv1, iv2);
    EXPECT_NE(ciphertext1, ciphertext2);

    string plaintext = DecryptMessage(ciphertext1, KM_MODE_CTR, KM_PAD_NONE, iv1);
    EXPECT_EQ(message, plaintext);
}

TEST_F(EncryptionOperationsTest, AesCtrIncremental) {
    ASSERT_EQ(KM_ERROR_OK, GenerateKey(AuthorizationSetBuilder()
                                           .AesEncryptionKey(128)
                                           .Authorization(TAG_BLOCK_MODE, KM_MODE_CTR)
                                           .Padding(KM_PAD_NONE)));

    int increment = 15;
    string message(239, 'a');
    AuthorizationSet input_params(client_params());
    input_params.push_back(TAG_BLOCK_MODE, KM_MODE_CTR);
    AuthorizationSet output_params;
    EXPECT_EQ(KM_ERROR_OK, BeginOperation(KM_PURPOSE_ENCRYPT, input_params, &output_params));

    string ciphertext;
    size_t input_consumed;
    for (size_t i = 0; i < message.size(); i += increment)
        EXPECT_EQ(KM_ERROR_OK,
                  UpdateOperation(message.substr(i, increment), &ciphertext, &input_consumed));
    EXPECT_EQ(KM_ERROR_OK, FinishOperation(&ciphertext));
    EXPECT_EQ(message.size(), ciphertext.size());

    // Move TAG_NONCE into input_params
    input_params.Reinitialize(output_params);
    input_params.push_back(client_params());
    input_params.push_back(TAG_BLOCK_MODE, KM_MODE_CTR);
    output_params.Clear();

    EXPECT_EQ(KM_ERROR_OK, BeginOperation(KM_PURPOSE_DECRYPT, input_params, &output_params));
    string plaintext;
    for (size_t i = 0; i < ciphertext.size(); i += increment)
        EXPECT_EQ(KM_ERROR_OK,
                  UpdateOperation(ciphertext.substr(i, increment), &plaintext, &input_consumed));
    EXPECT_EQ(KM_ERROR_OK, FinishOperation(&plaintext));
    EXPECT_EQ(ciphertext.size(), plaintext.size());
    EXPECT_EQ(message, plaintext);
}

struct AesCtrSp80038aTestVector {
    const char* key;
    const char* nonce;
    const char* plaintext;
    const char* ciphertext;
};

// These test vectors are taken from
// http://csrc.nist.gov/publications/nistpubs/800-38a/sp800-38a.pdf, section F.5.
static const AesCtrSp80038aTestVector kAesCtrSp80038aTestVectors[] = {
    // AES-128
    {
        "2b7e151628aed2a6abf7158809cf4f3c", "f0f1f2f3f4f5f6f7f8f9fafbfcfdfeff",
        "6bc1bee22e409f96e93d7e117393172aae2d8a571e03ac9c9eb76fac45af8e51"
        "30c81c46a35ce411e5fbc1191a0a52eff69f2445df4f9b17ad2b417be66c3710",
        "874d6191b620e3261bef6864990db6ce9806f66b7970fdff8617187bb9fffdff"
        "5ae4df3edbd5d35e5b4f09020db03eab1e031dda2fbe03d1792170a0f3009cee",
    },
    // AES-192
    {
        "8e73b0f7da0e6452c810f32b809079e562f8ead2522c6b7b", "f0f1f2f3f4f5f6f7f8f9fafbfcfdfeff",
        "6bc1bee22e409f96e93d7e117393172aae2d8a571e03ac9c9eb76fac45af8e51"
        "30c81c46a35ce411e5fbc1191a0a52eff69f2445df4f9b17ad2b417be66c3710",
        "1abc932417521ca24f2b0459fe7e6e0b090339ec0aa6faefd5ccc2c6f4ce8e94"
        "1e36b26bd1ebc670d1bd1d665620abf74f78a7f6d29809585a97daec58c6b050",
    },
    // AES-256
    {
        "603deb1015ca71be2b73aef0857d77811f352c073b6108d72d9810a30914dff4",
        "f0f1f2f3f4f5f6f7f8f9fafbfcfdfeff",
        "6bc1bee22e409f96e93d7e117393172aae2d8a571e03ac9c9eb76fac45af8e51"
        "30c81c46a35ce411e5fbc1191a0a52eff69f2445df4f9b17ad2b417be66c3710",
        "601ec313775789a5b7a7f504bbf3d228f443e3ca4d62b59aca84e990cacaf5c5"
        "2b0930daa23de94ce87017ba2d84988ddfc9c58db67aada613c2dd08457941a6",
    },
};

TEST_F(EncryptionOperationsTest, AesCtrSp80038aTestVector) {
    for (size_t i = 0; i < 3; i++) {
        const AesCtrSp80038aTestVector& test(kAesCtrSp80038aTestVectors[i]);
        const string key = hex2str(test.key);
        const string nonce = hex2str(test.nonce);
        const string plaintext = hex2str(test.plaintext);
        const string ciphertext = hex2str(test.ciphertext);
        CheckAesCtrTestVector(key, nonce, plaintext, ciphertext);
    }
}

TEST_F(EncryptionOperationsTest, AesCtrInvalidPaddingMode) {
    ASSERT_EQ(KM_ERROR_OK, GenerateKey(AuthorizationSetBuilder()
                                           .AesEncryptionKey(128)
                                           .Authorization(TAG_BLOCK_MODE, KM_MODE_CTR)
                                           .Authorization(TAG_PADDING, KM_PAD_PKCS7)));
    AuthorizationSet begin_params(client_params());
    begin_params.push_back(TAG_BLOCK_MODE, KM_MODE_CTR);
    EXPECT_EQ(KM_ERROR_INCOMPATIBLE_PADDING_MODE, BeginOperation(KM_PURPOSE_ENCRYPT, begin_params));
}

TEST_F(EncryptionOperationsTest, AesCtrInvalidCallerNonce) {
    ASSERT_EQ(KM_ERROR_OK, GenerateKey(AuthorizationSetBuilder()
                                           .AesEncryptionKey(128)
                                           .Authorization(TAG_BLOCK_MODE, KM_MODE_CTR)
                                           .Authorization(TAG_CALLER_NONCE)
                                           .Padding(KM_PAD_NONE)));

    AuthorizationSet input_params(client_params());
    input_params.push_back(TAG_BLOCK_MODE, KM_MODE_CTR);
    input_params.push_back(TAG_NONCE, "123", 3);
    EXPECT_EQ(KM_ERROR_INVALID_NONCE, BeginOperation(KM_PURPOSE_ENCRYPT, input_params));
}

TEST_F(EncryptionOperationsTest, AesCbcRoundTripSuccess) {
    ASSERT_EQ(KM_ERROR_OK, GenerateKey(AuthorizationSetBuilder()
                                           .AesEncryptionKey(128)
                                           .Authorization(TAG_BLOCK_MODE, KM_MODE_CBC)
                                           .Padding(KM_PAD_NONE)));
    // Two-block message.
    string message = "12345678901234567890123456789012";
    string iv1;
    string ciphertext1 = EncryptMessage(message, KM_MODE_CBC, KM_PAD_NONE, &iv1);
    EXPECT_EQ(message.size(), ciphertext1.size());

    string iv2;
    string ciphertext2 = EncryptMessage(message, KM_MODE_CBC, KM_PAD_NONE, &iv2);
    EXPECT_EQ(message.size(), ciphertext2.size());

    // IVs should be random, so ciphertexts should differ.
    EXPECT_NE(iv1, iv2);
    EXPECT_NE(ciphertext1, ciphertext2);

    string plaintext = DecryptMessage(ciphertext1, KM_MODE_CBC, KM_PAD_NONE, iv1);
    EXPECT_EQ(message, plaintext);
}

TEST_F(EncryptionOperationsTest, AesCallerNonce) {
    ASSERT_EQ(KM_ERROR_OK, GenerateKey(AuthorizationSetBuilder()
                                           .AesEncryptionKey(128)
                                           .Authorization(TAG_BLOCK_MODE, KM_MODE_CBC)
                                           .Authorization(TAG_CALLER_NONCE)
                                           .Padding(KM_PAD_NONE)));
    string message = "12345678901234567890123456789012";
    string iv1;
    // Don't specify nonce, should get a random one.
    string ciphertext1 = EncryptMessage(message, KM_MODE_CBC, KM_PAD_NONE, &iv1);
    EXPECT_EQ(message.size(), ciphertext1.size());
    EXPECT_EQ(16U, iv1.size());

    string plaintext = DecryptMessage(ciphertext1, KM_MODE_CBC, KM_PAD_NONE, iv1);
    EXPECT_EQ(message, plaintext);

    // Now specify a nonce, should also work.
    AuthorizationSet input_params(client_params());
    AuthorizationSet update_params;
    AuthorizationSet output_params;
    input_params.push_back(TAG_NONCE, "abcdefghijklmnop", 16);
    input_params.push_back(TAG_BLOCK_MODE, KM_MODE_CBC);
    string ciphertext2 =
        ProcessMessage(KM_PURPOSE_ENCRYPT, message, input_params, update_params, &output_params);

    // Decrypt with correct nonce.
    plaintext = ProcessMessage(KM_PURPOSE_DECRYPT, ciphertext2, input_params, update_params,
                               &output_params);
    EXPECT_EQ(message, plaintext);

    // Now try with wrong nonce.
    input_params.Reinitialize(client_params());
    input_params.push_back(TAG_BLOCK_MODE, KM_MODE_CBC);
    input_params.push_back(TAG_NONCE, "aaaaaaaaaaaaaaaa", 16);
    plaintext = ProcessMessage(KM_PURPOSE_DECRYPT, ciphertext2, input_params, update_params,
                               &output_params);
    EXPECT_NE(message, plaintext);
}

TEST_F(EncryptionOperationsTest, AesCallerNonceProhibited) {
    ASSERT_EQ(KM_ERROR_OK, GenerateKey(AuthorizationSetBuilder()
                                           .AesEncryptionKey(128)
                                           .Authorization(TAG_BLOCK_MODE, KM_MODE_CBC)
                                           .Padding(KM_PAD_NONE)));

    string message = "12345678901234567890123456789012";
    string iv1;
    // Don't specify nonce, should get a random one.
    string ciphertext1 = EncryptMessage(message, KM_MODE_CBC, KM_PAD_NONE, &iv1);
    EXPECT_EQ(message.size(), ciphertext1.size());
    EXPECT_EQ(16U, iv1.size());

    string plaintext = DecryptMessage(ciphertext1, KM_MODE_CBC, KM_PAD_NONE, iv1);
    EXPECT_EQ(message, plaintext);

    // Now specify a nonce, should fail.
    AuthorizationSet input_params(client_params());
    AuthorizationSet update_params;
    AuthorizationSet output_params;
    input_params.push_back(TAG_NONCE, "abcdefghijklmnop", 16);
    input_params.push_back(TAG_BLOCK_MODE, KM_MODE_CBC);

    EXPECT_EQ(KM_ERROR_CALLER_NONCE_PROHIBITED,
              BeginOperation(KM_PURPOSE_ENCRYPT, input_params, &output_params));
}

TEST_F(EncryptionOperationsTest, AesCbcIncrementalNoPadding) {
    ASSERT_EQ(KM_ERROR_OK, GenerateKey(AuthorizationSetBuilder()
                                           .AesEncryptionKey(128)
                                           .Authorization(TAG_BLOCK_MODE, KM_MODE_CBC)
                                           .Padding(KM_PAD_NONE)));

    int increment = 15;
    string message(240, 'a');
    AuthorizationSet input_params(client_params());
    input_params.push_back(TAG_BLOCK_MODE, KM_MODE_CBC);
    AuthorizationSet output_params;
    EXPECT_EQ(KM_ERROR_OK, BeginOperation(KM_PURPOSE_ENCRYPT, input_params, &output_params));

    string ciphertext;
    size_t input_consumed;
    for (size_t i = 0; i < message.size(); i += increment)
        EXPECT_EQ(KM_ERROR_OK,
                  UpdateOperation(message.substr(i, increment), &ciphertext, &input_consumed));
    EXPECT_EQ(KM_ERROR_OK, FinishOperation(&ciphertext));
    EXPECT_EQ(message.size(), ciphertext.size());

    // Move TAG_NONCE into input_params
    input_params.Reinitialize(output_params);
    input_params.push_back(client_params());
    input_params.push_back(TAG_BLOCK_MODE, KM_MODE_CBC);
    output_params.Clear();

    EXPECT_EQ(KM_ERROR_OK, BeginOperation(KM_PURPOSE_DECRYPT, input_params, &output_params));
    string plaintext;
    for (size_t i = 0; i < ciphertext.size(); i += increment)
        EXPECT_EQ(KM_ERROR_OK,
                  UpdateOperation(ciphertext.substr(i, increment), &plaintext, &input_consumed));
    EXPECT_EQ(KM_ERROR_OK, FinishOperation(&plaintext));
    EXPECT_EQ(ciphertext.size(), plaintext.size());
    EXPECT_EQ(message, plaintext);
}

TEST_F(EncryptionOperationsTest, AesCbcPkcs7Padding) {
    ASSERT_EQ(KM_ERROR_OK, GenerateKey(AuthorizationSetBuilder()
                                           .AesEncryptionKey(128)
                                           .Authorization(TAG_BLOCK_MODE, KM_MODE_CBC)
                                           .Authorization(TAG_PADDING, KM_PAD_PKCS7)));

    // Try various message lengths; all should work.
    for (size_t i = 0; i < 32; ++i) {
        string message(i, 'a');
        string iv;
        string ciphertext = EncryptMessage(message, KM_MODE_CBC, KM_PAD_PKCS7, &iv);
        EXPECT_EQ(i + 16 - (i % 16), ciphertext.size());
        string plaintext = DecryptMessage(ciphertext, KM_MODE_CBC, KM_PAD_PKCS7, iv);
        EXPECT_EQ(message, plaintext);
    }
}

typedef KeymasterTest AddEntropyTest;
TEST_F(AddEntropyTest, AddEntropy) {
    // There's no obvious way to test that entropy is actually added, but we can test that the API
    // doesn't blow up or return an error.
    EXPECT_EQ(KM_ERROR_OK,
              device()->add_rng_entropy(device(), reinterpret_cast<const uint8_t*>("foo"), 3));
}

typedef KeymasterTest RescopingTest;
TEST_F(RescopingTest, KeyWithRescopingNotUsable) {
    ASSERT_EQ(KM_ERROR_OK,
              GenerateKey(AuthorizationSetBuilder().AesEncryptionKey(128).EcbMode().Authorization(
                  TAG_RESCOPING_ADD, KM_TAG_PURPOSE)));
    // TODO(swillden): Add a better error code for this.
    EXPECT_EQ(KM_ERROR_RESCOPABLE_KEY_NOT_USABLE, BeginOperation(KM_PURPOSE_ENCRYPT));
}

TEST_F(RescopingTest, RescopeSymmetric) {
    ASSERT_EQ(KM_ERROR_OK, GenerateKey(AuthorizationSetBuilder()
                                           .AesEncryptionKey(128)
                                           .EcbMode()
                                           .Authorization(TAG_RESCOPING_ADD, KM_TAG_PURPOSE)
                                           .Authorization(TAG_RESCOPING_DEL, KM_TAG_PURPOSE)));
    EXPECT_FALSE(contains(sw_enforced(), TAG_PURPOSE, KM_PURPOSE_SIGN));
    EXPECT_TRUE(contains(sw_enforced(), TAG_PURPOSE, KM_PURPOSE_ENCRYPT));

    keymaster_key_blob_t rescoped_blob;
    keymaster_key_characteristics_t* rescoped_characteristics;
    AuthorizationSet new_params =
        AuthorizationSetBuilder().AesKey(128).Authorization(TAG_PURPOSE, KM_PURPOSE_SIGN).build();

    ASSERT_EQ(KM_ERROR_OK, Rescope(new_params, &rescoped_blob, &rescoped_characteristics));
    ASSERT_TRUE(rescoped_characteristics != NULL);

    EXPECT_EQ(0U, rescoped_characteristics->hw_enforced.length);
    AuthorizationSet auths(rescoped_characteristics->sw_enforced);
    keymaster_free_characteristics(rescoped_characteristics);
    free(rescoped_characteristics);
    free(const_cast<uint8_t*>(rescoped_blob.key_material));

    EXPECT_TRUE(contains(auths, TAG_ALGORITHM, KM_ALGORITHM_AES));
    EXPECT_TRUE(contains(auths, TAG_PURPOSE, KM_PURPOSE_SIGN));
    EXPECT_FALSE(contains(auths, TAG_PURPOSE, KM_PURPOSE_ENCRYPT));
}

TEST_F(RescopingTest, RescopeRsa) {
    ASSERT_EQ(KM_ERROR_OK, GenerateKey(AuthorizationSetBuilder()
                                           .RsaEncryptionKey(256, 3)
                                           .Padding(KM_PAD_RSA_OAEP)
                                           .Authorization(TAG_RESCOPING_ADD, KM_TAG_PURPOSE)
                                           .Authorization(TAG_RESCOPING_DEL, KM_TAG_PURPOSE)));
    EXPECT_TRUE(contains(sw_enforced(), TAG_PURPOSE, KM_PURPOSE_ENCRYPT));
    EXPECT_TRUE(contains(sw_enforced(), TAG_PURPOSE, KM_PURPOSE_DECRYPT));
    EXPECT_FALSE(contains(sw_enforced(), TAG_PURPOSE, KM_PURPOSE_SIGN));
    EXPECT_FALSE(contains(sw_enforced(), TAG_PURPOSE, KM_PURPOSE_VERIFY));

    keymaster_key_blob_t rescoped_blob;
    keymaster_key_characteristics_t* rescoped_characteristics;
    AuthorizationSet new_params = AuthorizationSetBuilder()
                                      .RsaSigningKey(256, 3)
                                      .Digest(KM_DIGEST_SHA_2_256)
                                      .Padding(KM_PAD_RSA_PSS)
                                      .build();

    ASSERT_EQ(KM_ERROR_OK, Rescope(new_params, &rescoped_blob, &rescoped_characteristics));
    ASSERT_TRUE(rescoped_characteristics != NULL);

    EXPECT_EQ(0U, rescoped_characteristics->hw_enforced.length);
    AuthorizationSet auths(rescoped_characteristics->sw_enforced);
    keymaster_free_characteristics(rescoped_characteristics);
    free(rescoped_characteristics);
    free(const_cast<uint8_t*>(rescoped_blob.key_material));

    EXPECT_FALSE(contains(auths, TAG_PURPOSE, KM_PURPOSE_ENCRYPT));
    EXPECT_FALSE(contains(auths, TAG_PURPOSE, KM_PURPOSE_DECRYPT));
    EXPECT_TRUE(contains(auths, TAG_PURPOSE, KM_PURPOSE_SIGN));
    EXPECT_TRUE(contains(auths, TAG_PURPOSE, KM_PURPOSE_VERIFY));
}

// TODO(swillden): When adding rescoping enforcement, include tests that verify that tags
// corresponding to intrinsic attributes of keys, like RSA public exponent, or symmetric key size,
// may not be changed.

}  // namespace test
}  // namespace keymaster<|MERGE_RESOLUTION|>--- conflicted
+++ resolved
@@ -318,11 +318,7 @@
                                            .Padding(KM_PAD_NONE)));
     string message = "12345678901234567890123456789012";
     string signature;
-<<<<<<< HEAD
     SignMessage(message, &signature, KM_DIGEST_NONE, KM_PAD_NONE);
-=======
-    SignMessage(message, &signature, KM_DIGEST_NONE);
->>>>>>> 007aa832
 }
 
 TEST_F(SigningOperationsTest, RsaSha256DigestSuccess) {
@@ -332,11 +328,7 @@
                                            .Padding(KM_PAD_RSA_PSS)));
     string message(1024, 'a');
     string signature;
-<<<<<<< HEAD
     SignMessage(message, &signature, KM_DIGEST_SHA_2_256, KM_PAD_RSA_PSS);
-=======
-    SignMessage(message, &signature, KM_DIGEST_SHA_2_256);
->>>>>>> 007aa832
 }
 
 TEST_F(SigningOperationsTest, RsaPssSha256Success) {
@@ -347,11 +339,7 @@
     // Use large message, which won't work without digesting.
     string message(1024, 'a');
     string signature;
-<<<<<<< HEAD
     SignMessage(message, &signature, KM_DIGEST_SHA_2_256, KM_PAD_RSA_PSS);
-=======
-    SignMessage(message, &signature, KM_DIGEST_SHA_2_256);
->>>>>>> 007aa832
 }
 
 TEST_F(SigningOperationsTest, RsaPkcs1Sha256Success) {
@@ -361,11 +349,7 @@
                                            .Padding(KM_PAD_RSA_PKCS1_1_5_SIGN)));
     string message(1024, 'a');
     string signature;
-<<<<<<< HEAD
     SignMessage(message, &signature, KM_DIGEST_SHA_2_256, KM_PAD_RSA_PKCS1_1_5_SIGN);
-=======
-    SignMessage(message, &signature, KM_DIGEST_SHA_2_256);
->>>>>>> 007aa832
 }
 
 TEST_F(SigningOperationsTest, RsaPssSha256TooSmallKey) {
@@ -380,10 +364,7 @@
 
     AuthorizationSet begin_params(client_params());
     begin_params.push_back(TAG_DIGEST, KM_DIGEST_SHA_2_256);
-<<<<<<< HEAD
     begin_params.push_back(TAG_PADDING, KM_PAD_RSA_PSS);
-=======
->>>>>>> 007aa832
     EXPECT_EQ(KM_ERROR_OK, BeginOperation(KM_PURPOSE_SIGN, begin_params));
 
     string result;
@@ -400,10 +381,7 @@
                                            .Padding(KM_PAD_NONE)));
     AuthorizationSet begin_params(client_params());
     begin_params.push_back(TAG_DIGEST, KM_DIGEST_NONE);
-<<<<<<< HEAD
     begin_params.push_back(TAG_PADDING, KM_PAD_NONE);
-=======
->>>>>>> 007aa832
     ASSERT_EQ(KM_ERROR_OK, BeginOperation(KM_PURPOSE_SIGN, begin_params));
     EXPECT_EQ(KM_ERROR_OK, AbortOperation());
     // Another abort should fail
@@ -439,10 +417,7 @@
                     .Padding(KM_PAD_RSA_PSS));
     AuthorizationSet begin_params(client_params());
     begin_params.push_back(TAG_DIGEST, KM_DIGEST_NONE);
-<<<<<<< HEAD
     begin_params.push_back(TAG_PADDING, KM_PAD_RSA_PSS);
-=======
->>>>>>> 007aa832
     ASSERT_EQ(KM_ERROR_INCOMPATIBLE_DIGEST, BeginOperation(KM_PURPOSE_SIGN, begin_params));
 }
 
@@ -453,7 +428,6 @@
     AuthorizationSet begin_params(client_params());
     begin_params.push_back(TAG_DIGEST, KM_DIGEST_NONE);
     ASSERT_EQ(KM_ERROR_UNSUPPORTED_PADDING_MODE, BeginOperation(KM_PURPOSE_SIGN, begin_params));
-<<<<<<< HEAD
 }
 
 TEST_F(SigningOperationsTest, RsaTooShortMessage) {
@@ -464,54 +438,6 @@
     AuthorizationSet begin_params(client_params());
     begin_params.push_back(TAG_DIGEST, KM_DIGEST_NONE);
     begin_params.push_back(TAG_PADDING, KM_PAD_NONE);
-    ASSERT_EQ(KM_ERROR_OK, BeginOperation(KM_PURPOSE_SIGN, begin_params));
-
-    string message = "1234567890123456789012345678901";
-    string result;
-    size_t input_consumed;
-    ASSERT_EQ(KM_ERROR_OK, UpdateOperation(message, &result, &input_consumed));
-    EXPECT_EQ(0U, result.size());
-    EXPECT_EQ(31U, input_consumed);
-
-    string signature;
-    ASSERT_EQ(KM_ERROR_UNKNOWN_ERROR, FinishOperation(&signature));
-    EXPECT_EQ(0U, signature.length());
-}
-
-TEST_F(SigningOperationsTest, RsaSignWithEncryptionKey) {
-    ASSERT_EQ(KM_ERROR_OK, GenerateKey(AuthorizationSetBuilder()
-                                           .RsaEncryptionKey(256, 3)
-                                           .Digest(KM_DIGEST_NONE)
-                                           .Padding(KM_PAD_NONE)));
-    ASSERT_EQ(KM_ERROR_INCOMPATIBLE_PURPOSE, BeginOperation(KM_PURPOSE_SIGN));
-    ASSERT_EQ(KM_ERROR_INCOMPATIBLE_PURPOSE, BeginOperation(KM_PURPOSE_VERIFY));
-}
-
-TEST_F(SigningOperationsTest, EcdsaSuccess) {
-    ASSERT_EQ(KM_ERROR_OK,
-              GenerateKey(AuthorizationSetBuilder().EcdsaSigningKey(224).Digest(KM_DIGEST_NONE)));
-    string message = "123456789012345678901234567890123456789012345678";
-    string signature;
-    SignMessage(message, &signature, KM_DIGEST_NONE);
-}
-
-TEST_F(SigningOperationsTest, AesEcbSign) {
-    ASSERT_EQ(KM_ERROR_OK,
-              GenerateKey(AuthorizationSetBuilder().AesEncryptionKey(128).Authorization(
-                  TAG_BLOCK_MODE, KM_MODE_ECB)));
-    ASSERT_EQ(KM_ERROR_INCOMPATIBLE_PURPOSE, BeginOperation(KM_PURPOSE_SIGN));
-    ASSERT_EQ(KM_ERROR_INCOMPATIBLE_PURPOSE, BeginOperation(KM_PURPOSE_VERIFY));
-=======
->>>>>>> 007aa832
-}
-
-TEST_F(SigningOperationsTest, RsaTooShortMessage) {
-    ASSERT_EQ(KM_ERROR_OK, GenerateKey(AuthorizationSetBuilder()
-                                           .RsaSigningKey(256, 3)
-                                           .Digest(KM_DIGEST_NONE)
-                                           .Padding(KM_PAD_NONE)));
-    AuthorizationSet begin_params(client_params());
-    begin_params.push_back(TAG_DIGEST, KM_DIGEST_NONE);
     ASSERT_EQ(KM_ERROR_OK, BeginOperation(KM_PURPOSE_SIGN, begin_params));
 
     string message = "1234567890123456789012345678901";
@@ -866,13 +792,8 @@
                                            .Padding(KM_PAD_NONE)));
     string message = "12345678901234567890123456789012";
     string signature;
-<<<<<<< HEAD
     SignMessage(message, &signature, KM_DIGEST_NONE, KM_PAD_NONE);
     VerifyMessage(message, signature, KM_DIGEST_NONE, KM_PAD_NONE);
-=======
-    SignMessage(message, &signature, KM_DIGEST_NONE);
-    VerifyMessage(message, signature, KM_DIGEST_NONE);
->>>>>>> 007aa832
 }
 
 TEST_F(VerificationOperationsTest, RsaSha256DigestSuccess) {
@@ -882,13 +803,8 @@
                     .Padding(KM_PAD_RSA_PSS));
     string message(1024, 'a');
     string signature;
-<<<<<<< HEAD
     SignMessage(message, &signature, KM_DIGEST_SHA_2_256, KM_PAD_RSA_PSS);
     VerifyMessage(message, signature, KM_DIGEST_SHA_2_256, KM_PAD_RSA_PSS);
-=======
-    SignMessage(message, &signature, KM_DIGEST_SHA_2_256);
-    VerifyMessage(message, signature, KM_DIGEST_SHA_2_256);
->>>>>>> 007aa832
 }
 
 TEST_F(VerificationOperationsTest, RsaSha256CorruptSignature) {
@@ -898,19 +814,12 @@
                     .Padding(KM_PAD_RSA_PSS));
     string message(1024, 'a');
     string signature;
-<<<<<<< HEAD
     SignMessage(message, &signature, KM_DIGEST_SHA_2_256, KM_PAD_RSA_PSS);
-=======
-    SignMessage(message, &signature, KM_DIGEST_SHA_2_256);
->>>>>>> 007aa832
     ++signature[signature.size() / 2];
 
     AuthorizationSet begin_params(client_params());
     begin_params.push_back(TAG_DIGEST, KM_DIGEST_SHA_2_256);
-<<<<<<< HEAD
     begin_params.push_back(TAG_PADDING, KM_PAD_RSA_PSS);
-=======
->>>>>>> 007aa832
     EXPECT_EQ(KM_ERROR_OK, BeginOperation(KM_PURPOSE_VERIFY, begin_params));
 
     string result;
@@ -928,13 +837,8 @@
     // Use large message, which won't work without digesting.
     string message(1024, 'a');
     string signature;
-<<<<<<< HEAD
     SignMessage(message, &signature, KM_DIGEST_SHA_2_256, KM_PAD_RSA_PSS);
     VerifyMessage(message, signature, KM_DIGEST_SHA_2_256, KM_PAD_RSA_PSS);
-=======
-    SignMessage(message, &signature, KM_DIGEST_SHA_2_256);
-    VerifyMessage(message, signature, KM_DIGEST_SHA_2_256);
->>>>>>> 007aa832
 }
 
 TEST_F(VerificationOperationsTest, RsaPssSha256CorruptSignature) {
@@ -944,19 +848,12 @@
                     .Padding(KM_PAD_RSA_PSS));
     string message(1024, 'a');
     string signature;
-<<<<<<< HEAD
     SignMessage(message, &signature, KM_DIGEST_SHA_2_256, KM_PAD_RSA_PSS);
-=======
-    SignMessage(message, &signature, KM_DIGEST_SHA_2_256);
->>>>>>> 007aa832
     ++signature[signature.size() / 2];
 
     AuthorizationSet begin_params(client_params());
     begin_params.push_back(TAG_DIGEST, KM_DIGEST_SHA_2_256);
-<<<<<<< HEAD
     begin_params.push_back(TAG_PADDING, KM_PAD_RSA_PSS);
-=======
->>>>>>> 007aa832
     EXPECT_EQ(KM_ERROR_OK, BeginOperation(KM_PURPOSE_VERIFY, begin_params));
 
     string result;
@@ -974,19 +871,12 @@
     // Use large message, which won't work without digesting.
     string message(1024, 'a');
     string signature;
-<<<<<<< HEAD
     SignMessage(message, &signature, KM_DIGEST_SHA_2_256, KM_PAD_RSA_PSS);
-=======
-    SignMessage(message, &signature, KM_DIGEST_SHA_2_256);
->>>>>>> 007aa832
     ++message[message.size() / 2];
 
     AuthorizationSet begin_params(client_params());
     begin_params.push_back(TAG_DIGEST, KM_DIGEST_SHA_2_256);
-<<<<<<< HEAD
     begin_params.push_back(TAG_PADDING, KM_PAD_RSA_PSS);
-=======
->>>>>>> 007aa832
     EXPECT_EQ(KM_ERROR_OK, BeginOperation(KM_PURPOSE_VERIFY, begin_params));
 
     string result;
@@ -1003,13 +893,8 @@
                     .Padding(KM_PAD_RSA_PKCS1_1_5_SIGN));
     string message(1024, 'a');
     string signature;
-<<<<<<< HEAD
     SignMessage(message, &signature, KM_DIGEST_SHA_2_256, KM_PAD_RSA_PKCS1_1_5_SIGN);
     VerifyMessage(message, signature, KM_DIGEST_SHA_2_256, KM_PAD_RSA_PKCS1_1_5_SIGN);
-=======
-    SignMessage(message, &signature, KM_DIGEST_SHA_2_256);
-    VerifyMessage(message, signature, KM_DIGEST_SHA_2_256);
->>>>>>> 007aa832
 }
 
 TEST_F(VerificationOperationsTest, RsaPkcs1Sha256CorruptSignature) {
@@ -1019,19 +904,12 @@
                     .Padding(KM_PAD_RSA_PKCS1_1_5_SIGN));
     string message(1024, 'a');
     string signature;
-<<<<<<< HEAD
     SignMessage(message, &signature, KM_DIGEST_SHA_2_256, KM_PAD_RSA_PKCS1_1_5_SIGN);
-=======
-    SignMessage(message, &signature, KM_DIGEST_SHA_2_256);
->>>>>>> 007aa832
     ++signature[signature.size() / 2];
 
     AuthorizationSet begin_params(client_params());
     begin_params.push_back(TAG_DIGEST, KM_DIGEST_SHA_2_256);
-<<<<<<< HEAD
     begin_params.push_back(TAG_PADDING, KM_PAD_RSA_PKCS1_1_5_SIGN);
-=======
->>>>>>> 007aa832
     EXPECT_EQ(KM_ERROR_OK, BeginOperation(KM_PURPOSE_VERIFY, begin_params));
 
     string result;
@@ -1049,19 +927,12 @@
     // Use large message, which won't work without digesting.
     string message(1024, 'a');
     string signature;
-<<<<<<< HEAD
     SignMessage(message, &signature, KM_DIGEST_SHA_2_256, KM_PAD_RSA_PKCS1_1_5_SIGN);
-=======
-    SignMessage(message, &signature, KM_DIGEST_SHA_2_256);
->>>>>>> 007aa832
     ++message[message.size() / 2];
 
     AuthorizationSet begin_params(client_params());
     begin_params.push_back(TAG_DIGEST, KM_DIGEST_SHA_2_256);
-<<<<<<< HEAD
     begin_params.push_back(TAG_PADDING, KM_PAD_RSA_PKCS1_1_5_SIGN);
-=======
->>>>>>> 007aa832
     EXPECT_EQ(KM_ERROR_OK, BeginOperation(KM_PURPOSE_VERIFY, begin_params));
 
     string result;
@@ -1140,13 +1011,8 @@
                             .Padding(padding_mode));
             string message(message_len, 'a');
             string signature;
-<<<<<<< HEAD
             SignMessage(message, &signature, digest, padding_mode);
             VerifyMessage(message, signature, digest, padding_mode);
-=======
-            SignMessage(message, &signature, digest);
-            VerifyMessage(message, signature, digest);
->>>>>>> 007aa832
         }
     }
 
@@ -1283,13 +1149,8 @@
 
     string message(1024 / 8, 'a');
     string signature;
-<<<<<<< HEAD
     SignMessage(message, &signature, KM_DIGEST_NONE, KM_PAD_NONE);
     VerifyMessage(message, signature, KM_DIGEST_NONE, KM_PAD_NONE);
-=======
-    SignMessage(message, &signature, KM_DIGEST_NONE);
-    VerifyMessage(message, signature, KM_DIGEST_NONE);
->>>>>>> 007aa832
 }
 
 TEST_F(ImportKeyTest, OldApiRsaSuccess) {
@@ -1308,10 +1169,7 @@
     string message(1024 / 8, 'a');
     AuthorizationSet begin_params;  // Don't use client data.
     begin_params.push_back(TAG_DIGEST, KM_DIGEST_NONE);
-<<<<<<< HEAD
     begin_params.push_back(TAG_PADDING, KM_PAD_NONE);
-=======
->>>>>>> 007aa832
     AuthorizationSet update_params;
     AuthorizationSet output_params;
     string signature =
@@ -1563,22 +1421,6 @@
 }
 
 TEST_F(EncryptionOperationsTest, EcdsaEncrypt) {
-    ASSERT_EQ(KM_ERROR_OK,
-              GenerateKey(AuthorizationSetBuilder().EcdsaSigningKey(224).Digest(KM_DIGEST_NONE)));
-    ASSERT_EQ(KM_ERROR_INCOMPATIBLE_PURPOSE, BeginOperation(KM_PURPOSE_ENCRYPT));
-    ASSERT_EQ(KM_ERROR_INCOMPATIBLE_PURPOSE, BeginOperation(KM_PURPOSE_DECRYPT));
-}
-
-TEST_F(EncryptionOperationsTest, HmacEncrypt) {
-    ASSERT_EQ(
-        KM_ERROR_OK,
-        GenerateKey(
-            AuthorizationSetBuilder().HmacKey(128).Digest(KM_DIGEST_NONE).Padding(KM_PAD_NONE)));
-    ASSERT_EQ(KM_ERROR_INCOMPATIBLE_PURPOSE, BeginOperation(KM_PURPOSE_ENCRYPT));
-    ASSERT_EQ(KM_ERROR_INCOMPATIBLE_PURPOSE, BeginOperation(KM_PURPOSE_DECRYPT));
-}
-
-TEST_F(EncryptionOperationsTest, AesEcbRoundTripSuccess) {
     ASSERT_EQ(KM_ERROR_OK,
               GenerateKey(AuthorizationSetBuilder().EcdsaSigningKey(224).Digest(KM_DIGEST_NONE)));
     ASSERT_EQ(KM_ERROR_INCOMPATIBLE_PURPOSE, BeginOperation(KM_PURPOSE_ENCRYPT));
