--- conflicted
+++ resolved
@@ -1266,13 +1266,8 @@
     EXPECT_TRUE(contains(sw_enforced(), KM_TAG_CREATION_DATETIME));
 
     string message = "Hello World!";
-<<<<<<< HEAD
-    string ciphertext = EncryptMessage(message, KM_MODE_ECB, KM_PAD_NONE);
-    string plaintext = DecryptMessage(ciphertext, KM_MODE_ECB, KM_PAD_NONE);
-=======
     string ciphertext = EncryptMessage(message, KM_PAD_NONE);
     string plaintext = DecryptMessage(ciphertext, KM_PAD_NONE);
->>>>>>> 6561ab9c
     EXPECT_EQ(message, plaintext);
 }
 
@@ -1448,27 +1443,16 @@
                                            .Padding(KM_PAD_NONE)));
     // Two-block message.
     string message = "12345678901234567890123456789012";
-<<<<<<< HEAD
-    string ciphertext1 = EncryptMessage(message, KM_MODE_ECB, KM_PAD_NONE);
-    EXPECT_EQ(message.size(), ciphertext1.size());
-
-    string ciphertext2 = EncryptMessage(string(message), KM_MODE_ECB, KM_PAD_NONE);
-=======
     string ciphertext1 = EncryptMessage(message, KM_PAD_NONE);
     EXPECT_EQ(message.size(), ciphertext1.size());
 
     string ciphertext2 = EncryptMessage(string(message), KM_PAD_NONE);
->>>>>>> 6561ab9c
     EXPECT_EQ(message.size(), ciphertext2.size());
 
     // ECB is deterministic.
     EXPECT_EQ(ciphertext1, ciphertext2);
 
-<<<<<<< HEAD
-    string plaintext = DecryptMessage(ciphertext1, KM_MODE_ECB, KM_PAD_NONE);
-=======
     string plaintext = DecryptMessage(ciphertext1, KM_PAD_NONE);
->>>>>>> 6561ab9c
     EXPECT_EQ(message, plaintext);
 }
 
@@ -1480,9 +1464,7 @@
     // Message is slightly shorter than two blocks.
     string message = "1234567890123456789012345678901";
 
-    AuthorizationSet begin_params(client_params());
-    begin_params.push_back(TAG_BLOCK_MODE, KM_MODE_ECB);
-    EXPECT_EQ(KM_ERROR_OK, BeginOperation(KM_PURPOSE_ENCRYPT, begin_params));
+    EXPECT_EQ(KM_ERROR_OK, BeginOperation(KM_PURPOSE_ENCRYPT));
     string ciphertext;
     size_t input_consumed;
     EXPECT_EQ(KM_ERROR_OK, UpdateOperation(message, &ciphertext, &input_consumed));
@@ -1499,15 +1481,9 @@
     // Try various message lengths; all should work.
     for (size_t i = 0; i < 32; ++i) {
         string message(i, 'a');
-<<<<<<< HEAD
-        string ciphertext = EncryptMessage(message, KM_MODE_ECB, KM_PAD_PKCS7);
-        EXPECT_EQ(i + 16 - (i % 16), ciphertext.size());
-        string plaintext = DecryptMessage(ciphertext, KM_MODE_ECB, KM_PAD_PKCS7);
-=======
         string ciphertext = EncryptMessage(message, KM_PAD_PKCS7);
         EXPECT_EQ(i + 16 - (i % 16), ciphertext.size());
         string plaintext = DecryptMessage(ciphertext, KM_PAD_PKCS7);
->>>>>>> 6561ab9c
         EXPECT_EQ(message, plaintext);
     }
 }
@@ -1519,18 +1495,12 @@
                                            .Authorization(TAG_PADDING, KM_PAD_PKCS7)));
 
     string message = "a";
-<<<<<<< HEAD
-    string ciphertext = EncryptMessage(message, KM_MODE_ECB, KM_PAD_PKCS7);
-=======
     string ciphertext = EncryptMessage(message, KM_PAD_PKCS7);
->>>>>>> 6561ab9c
     EXPECT_EQ(16U, ciphertext.size());
     EXPECT_NE(ciphertext, message);
     ++ciphertext[ciphertext.size() / 2];
 
-    AuthorizationSet begin_params(client_params());
-    begin_params.push_back(TAG_BLOCK_MODE, KM_MODE_ECB);
-    EXPECT_EQ(KM_ERROR_OK, BeginOperation(KM_PURPOSE_DECRYPT, begin_params));
+    EXPECT_EQ(KM_ERROR_OK, BeginOperation(KM_PURPOSE_DECRYPT));
     string plaintext;
     size_t input_consumed;
     EXPECT_EQ(KM_ERROR_OK, UpdateOperation(ciphertext, &plaintext, &input_consumed));
@@ -1545,20 +1515,12 @@
                                            .Padding(KM_PAD_NONE)));
     string message = "123";
     string iv1;
-<<<<<<< HEAD
-    string ciphertext1 = EncryptMessage(message, KM_MODE_CTR, KM_PAD_NONE, &iv1);
-=======
     string ciphertext1 = EncryptMessage(message, KM_PAD_NONE, &iv1);
->>>>>>> 6561ab9c
     EXPECT_EQ(message.size(), ciphertext1.size());
     EXPECT_EQ(16U, iv1.size());
 
     string iv2;
-<<<<<<< HEAD
-    string ciphertext2 = EncryptMessage(message, KM_MODE_CTR, KM_PAD_NONE, &iv2);
-=======
     string ciphertext2 = EncryptMessage(message, KM_PAD_NONE, &iv2);
->>>>>>> 6561ab9c
     EXPECT_EQ(message.size(), ciphertext2.size());
     EXPECT_EQ(16U, iv2.size());
 
@@ -1566,11 +1528,7 @@
     EXPECT_NE(iv1, iv2);
     EXPECT_NE(ciphertext1, ciphertext2);
 
-<<<<<<< HEAD
-    string plaintext = DecryptMessage(ciphertext1, KM_MODE_CTR, KM_PAD_NONE, iv1);
-=======
     string plaintext = DecryptMessage(ciphertext1, KM_PAD_NONE, iv1);
->>>>>>> 6561ab9c
     EXPECT_EQ(message, plaintext);
 }
 
@@ -1583,7 +1541,6 @@
     int increment = 15;
     string message(239, 'a');
     AuthorizationSet input_params(client_params());
-    input_params.push_back(TAG_BLOCK_MODE, KM_MODE_CTR);
     AuthorizationSet output_params;
     EXPECT_EQ(KM_ERROR_OK, BeginOperation(KM_PURPOSE_ENCRYPT, input_params, &output_params));
 
@@ -1598,7 +1555,6 @@
     // Move TAG_NONCE into input_params
     input_params.Reinitialize(output_params);
     input_params.push_back(client_params());
-    input_params.push_back(TAG_BLOCK_MODE, KM_MODE_CTR);
     output_params.Clear();
 
     EXPECT_EQ(KM_ERROR_OK, BeginOperation(KM_PURPOSE_DECRYPT, input_params, &output_params));
@@ -1664,14 +1620,8 @@
                                            .AesEncryptionKey(128)
                                            .Authorization(TAG_BLOCK_MODE, KM_MODE_CTR)
                                            .Authorization(TAG_PADDING, KM_PAD_PKCS7)));
-<<<<<<< HEAD
-    AuthorizationSet begin_params(client_params());
-    begin_params.push_back(TAG_BLOCK_MODE, KM_MODE_CTR);
-    EXPECT_EQ(KM_ERROR_INCOMPATIBLE_PADDING_MODE, BeginOperation(KM_PURPOSE_ENCRYPT, begin_params));
-=======
 
     EXPECT_EQ(KM_ERROR_INCOMPATIBLE_PADDING_MODE, BeginOperation(KM_PURPOSE_ENCRYPT));
->>>>>>> 6561ab9c
 }
 
 TEST_F(EncryptionOperationsTest, AesCtrInvalidCallerNonce) {
@@ -1682,7 +1632,6 @@
                                            .Padding(KM_PAD_NONE)));
 
     AuthorizationSet input_params(client_params());
-    input_params.push_back(TAG_BLOCK_MODE, KM_MODE_CTR);
     input_params.push_back(TAG_NONCE, "123", 3);
     EXPECT_EQ(KM_ERROR_INVALID_NONCE, BeginOperation(KM_PURPOSE_ENCRYPT, input_params));
 }
@@ -1695,30 +1644,18 @@
     // Two-block message.
     string message = "12345678901234567890123456789012";
     string iv1;
-<<<<<<< HEAD
-    string ciphertext1 = EncryptMessage(message, KM_MODE_CBC, KM_PAD_NONE, &iv1);
-    EXPECT_EQ(message.size(), ciphertext1.size());
-
-    string iv2;
-    string ciphertext2 = EncryptMessage(message, KM_MODE_CBC, KM_PAD_NONE, &iv2);
-=======
     string ciphertext1 = EncryptMessage(message, KM_PAD_NONE, &iv1);
     EXPECT_EQ(message.size(), ciphertext1.size());
 
     string iv2;
     string ciphertext2 = EncryptMessage(message, KM_PAD_NONE, &iv2);
->>>>>>> 6561ab9c
     EXPECT_EQ(message.size(), ciphertext2.size());
 
     // IVs should be random, so ciphertexts should differ.
     EXPECT_NE(iv1, iv2);
     EXPECT_NE(ciphertext1, ciphertext2);
 
-<<<<<<< HEAD
-    string plaintext = DecryptMessage(ciphertext1, KM_MODE_CBC, KM_PAD_NONE, iv1);
-=======
     string plaintext = DecryptMessage(ciphertext1, KM_PAD_NONE, iv1);
->>>>>>> 6561ab9c
     EXPECT_EQ(message, plaintext);
 }
 
@@ -1731,19 +1668,11 @@
     string message = "12345678901234567890123456789012";
     string iv1;
     // Don't specify nonce, should get a random one.
-<<<<<<< HEAD
-    string ciphertext1 = EncryptMessage(message, KM_MODE_CBC, KM_PAD_NONE, &iv1);
-    EXPECT_EQ(message.size(), ciphertext1.size());
-    EXPECT_EQ(16U, iv1.size());
-
-    string plaintext = DecryptMessage(ciphertext1, KM_MODE_CBC, KM_PAD_NONE, iv1);
-=======
     string ciphertext1 = EncryptMessage(message, KM_PAD_NONE, &iv1);
     EXPECT_EQ(message.size(), ciphertext1.size());
     EXPECT_EQ(16U, iv1.size());
 
     string plaintext = DecryptMessage(ciphertext1, KM_PAD_NONE, iv1);
->>>>>>> 6561ab9c
     EXPECT_EQ(message, plaintext);
 
     // Now specify a nonce, should also work.
@@ -1751,7 +1680,6 @@
     AuthorizationSet update_params;
     AuthorizationSet output_params;
     input_params.push_back(TAG_NONCE, "abcdefghijklmnop", 16);
-    input_params.push_back(TAG_BLOCK_MODE, KM_MODE_CBC);
     string ciphertext2 =
         ProcessMessage(KM_PURPOSE_ENCRYPT, message, input_params, update_params, &output_params);
 
@@ -1762,7 +1690,6 @@
 
     // Now try with wrong nonce.
     input_params.Reinitialize(client_params());
-    input_params.push_back(TAG_BLOCK_MODE, KM_MODE_CBC);
     input_params.push_back(TAG_NONCE, "aaaaaaaaaaaaaaaa", 16);
     plaintext = ProcessMessage(KM_PURPOSE_DECRYPT, ciphertext2, input_params, update_params,
                                &output_params);
@@ -1778,19 +1705,11 @@
     string message = "12345678901234567890123456789012";
     string iv1;
     // Don't specify nonce, should get a random one.
-<<<<<<< HEAD
-    string ciphertext1 = EncryptMessage(message, KM_MODE_CBC, KM_PAD_NONE, &iv1);
-    EXPECT_EQ(message.size(), ciphertext1.size());
-    EXPECT_EQ(16U, iv1.size());
-
-    string plaintext = DecryptMessage(ciphertext1, KM_MODE_CBC, KM_PAD_NONE, iv1);
-=======
     string ciphertext1 = EncryptMessage(message, KM_PAD_NONE, &iv1);
     EXPECT_EQ(message.size(), ciphertext1.size());
     EXPECT_EQ(16U, iv1.size());
 
     string plaintext = DecryptMessage(ciphertext1, KM_PAD_NONE, iv1);
->>>>>>> 6561ab9c
     EXPECT_EQ(message, plaintext);
 
     // Now specify a nonce, should fail.
@@ -1798,7 +1717,6 @@
     AuthorizationSet update_params;
     AuthorizationSet output_params;
     input_params.push_back(TAG_NONCE, "abcdefghijklmnop", 16);
-    input_params.push_back(TAG_BLOCK_MODE, KM_MODE_CBC);
 
     EXPECT_EQ(KM_ERROR_CALLER_NONCE_PROHIBITED,
               BeginOperation(KM_PURPOSE_ENCRYPT, input_params, &output_params));
@@ -1813,7 +1731,6 @@
     int increment = 15;
     string message(240, 'a');
     AuthorizationSet input_params(client_params());
-    input_params.push_back(TAG_BLOCK_MODE, KM_MODE_CBC);
     AuthorizationSet output_params;
     EXPECT_EQ(KM_ERROR_OK, BeginOperation(KM_PURPOSE_ENCRYPT, input_params, &output_params));
 
@@ -1828,7 +1745,6 @@
     // Move TAG_NONCE into input_params
     input_params.Reinitialize(output_params);
     input_params.push_back(client_params());
-    input_params.push_back(TAG_BLOCK_MODE, KM_MODE_CBC);
     output_params.Clear();
 
     EXPECT_EQ(KM_ERROR_OK, BeginOperation(KM_PURPOSE_DECRYPT, input_params, &output_params));
@@ -1851,15 +1767,9 @@
     for (size_t i = 0; i < 32; ++i) {
         string message(i, 'a');
         string iv;
-<<<<<<< HEAD
-        string ciphertext = EncryptMessage(message, KM_MODE_CBC, KM_PAD_PKCS7, &iv);
-        EXPECT_EQ(i + 16 - (i % 16), ciphertext.size());
-        string plaintext = DecryptMessage(ciphertext, KM_MODE_CBC, KM_PAD_PKCS7, iv);
-=======
         string ciphertext = EncryptMessage(message, KM_PAD_PKCS7, &iv);
         EXPECT_EQ(i + 16 - (i % 16), ciphertext.size());
         string plaintext = DecryptMessage(ciphertext, KM_PAD_PKCS7, iv);
->>>>>>> 6561ab9c
         EXPECT_EQ(message, plaintext);
     }
 }
