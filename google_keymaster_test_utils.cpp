--- conflicted
+++ resolved
@@ -403,7 +403,6 @@
     AuthorizationSet input_params(client_params());
     input_params.push_back(TAG_DIGEST, digest);
     input_params.push_back(TAG_PADDING, padding);
-<<<<<<< HEAD
     AuthorizationSet update_params;
     AuthorizationSet output_params;
     ProcessMessage(KM_PURPOSE_VERIFY, message, signature, input_params, update_params,
@@ -414,12 +413,6 @@
                                       string* generated_nonce) {
     AuthorizationSet update_params;
     return EncryptMessage(update_params, message, padding, generated_nonce);
-}
-
-string Keymaster1Test::EncryptMessage(const string& message, keymaster_block_mode_t block_mode,
-                                      keymaster_padding_t padding, string* generated_nonce) {
-    AuthorizationSet update_params;
-    return EncryptMessage(update_params, message, block_mode, padding, generated_nonce);
 }
 
 string Keymaster1Test::EncryptMessage(const AuthorizationSet& update_params, const string& message,
@@ -439,43 +432,6 @@
     return ciphertext;
 }
 
-string Keymaster1Test::EncryptMessage(const AuthorizationSet& update_params, const string& message,
-                                      keymaster_block_mode_t block_mode,
-=======
-    AuthorizationSet update_params;
-    AuthorizationSet output_params;
-    ProcessMessage(KM_PURPOSE_VERIFY, message, signature, input_params, update_params,
-                   &output_params);
-}
-
-string Keymaster1Test::EncryptMessage(const string& message, keymaster_padding_t padding,
-                                      string* generated_nonce) {
-    AuthorizationSet update_params;
-    return EncryptMessage(update_params, message, padding, generated_nonce);
-}
-
-string Keymaster1Test::EncryptMessage(const AuthorizationSet& update_params, const string& message,
->>>>>>> 6561ab9c
-                                      keymaster_padding_t padding, string* generated_nonce) {
-    SCOPED_TRACE("EncryptMessage");
-    AuthorizationSet begin_params(client_params()), output_params;
-    begin_params.push_back(TAG_PADDING, padding);
-<<<<<<< HEAD
-    begin_params.push_back(TAG_BLOCK_MODE, block_mode);
-=======
->>>>>>> 6561ab9c
-    string ciphertext =
-        ProcessMessage(KM_PURPOSE_ENCRYPT, message, begin_params, update_params, &output_params);
-    if (generated_nonce) {
-        keymaster_blob_t nonce_blob;
-        EXPECT_TRUE(output_params.GetTagValue(TAG_NONCE, &nonce_blob));
-        *generated_nonce = make_string(nonce_blob.data, nonce_blob.data_length);
-    } else {
-        EXPECT_EQ(-1, output_params.find(TAG_NONCE));
-    }
-    return ciphertext;
-}
-
 string Keymaster1Test::EncryptMessageWithParams(const string& message,
                                                 const AuthorizationSet& begin_params,
                                                 const AuthorizationSet& update_params,
@@ -485,25 +441,9 @@
 }
 
 string Keymaster1Test::DecryptMessage(const string& ciphertext, keymaster_padding_t padding) {
-<<<<<<< HEAD
     SCOPED_TRACE("DecryptMessage");
     AuthorizationSet begin_params(client_params());
     begin_params.push_back(TAG_PADDING, padding);
-    AuthorizationSet update_params;
-    return ProcessMessage(KM_PURPOSE_DECRYPT, ciphertext, begin_params, update_params);
-}
-
-string Keymaster1Test::DecryptMessage(const string& ciphertext, keymaster_block_mode_t block_mode,
-                                      keymaster_padding_t padding) {
-    SCOPED_TRACE("DecryptMessage");
-    AuthorizationSet begin_params(client_params());
-    begin_params.push_back(TAG_PADDING, padding);
-    begin_params.push_back(TAG_BLOCK_MODE, block_mode);
-=======
-    SCOPED_TRACE("DecryptMessage");
-    AuthorizationSet begin_params(client_params());
-    begin_params.push_back(TAG_PADDING, padding);
->>>>>>> 6561ab9c
     AuthorizationSet update_params;
     return ProcessMessage(KM_PURPOSE_DECRYPT, ciphertext, begin_params, update_params);
 }
@@ -516,20 +456,6 @@
     begin_params.push_back(TAG_NONCE, nonce.data(), nonce.size());
     AuthorizationSet update_params;
     return ProcessMessage(KM_PURPOSE_DECRYPT, ciphertext, begin_params, update_params);
-<<<<<<< HEAD
-}
-
-string Keymaster1Test::DecryptMessage(const string& ciphertext, keymaster_block_mode_t block_mode,
-                                      keymaster_padding_t padding, const string& nonce) {
-    SCOPED_TRACE("DecryptMessage");
-    AuthorizationSet begin_params(client_params());
-    begin_params.push_back(TAG_PADDING, padding);
-    begin_params.push_back(TAG_BLOCK_MODE, block_mode);
-    begin_params.push_back(TAG_NONCE, nonce.data(), nonce.size());
-    AuthorizationSet update_params;
-    return ProcessMessage(KM_PURPOSE_DECRYPT, ciphertext, begin_params, update_params);
-=======
->>>>>>> 6561ab9c
 }
 
 string Keymaster1Test::DecryptMessage(const AuthorizationSet& update_params,
@@ -593,7 +519,6 @@
 
     AuthorizationSet begin_params(client_params()), update_params, output_params;
     begin_params.push_back(TAG_NONCE, nonce.data(), nonce.size());
-    begin_params.push_back(TAG_BLOCK_MODE, KM_MODE_CTR);
     string ciphertext =
         EncryptMessageWithParams(message, begin_params, update_params, &output_params);
     EXPECT_EQ(expected_ciphertext, ciphertext);
