--- conflicted
+++ resolved
@@ -302,11 +302,7 @@
     ASSERT_EQ(KM_ERROR_OK, device()->get_supported_digests(device(), KM_ALGORITHM_HMAC,
                                                            KM_PURPOSE_SIGN, &digests, &len));
     if (GetParam()->minimal_digest_set()) {
-<<<<<<< HEAD
-        EXPECT_TRUE(ResponseContains({KM_DIGEST_SHA_2_256}, digests, len));
-=======
         EXPECT_TRUE(ResponseContains(KM_DIGEST_SHA_2_256, digests, len));
->>>>>>> d8544338
     } else {
         EXPECT_TRUE(ResponseContains({KM_DIGEST_SHA_2_224, KM_DIGEST_SHA_2_256, KM_DIGEST_SHA_2_384,
                                       KM_DIGEST_SHA_2_512, KM_DIGEST_SHA1},
